TRAVIS-BADGE
[![License: MPL 2.0](https://img.shields.io/badge/License-MPL%202.0-brightgreen.svg)](https://opensource.org/licenses/MPL-2.0)
DOWNLOADS-BADGE

# OkapiLib
<<<<<<< HEAD
=======

>>>>>>> b5d3631c
A PROS library for programming Vex V5 robots. This library is intended to raise the floor for teams with all levels of experience.
New teams should have an easier time getting their robot up and running, and veteran teams should find that OkapiLib doesn't get in the way or place any limits on functionality.

Documentation is hosted on the PROS website: ????????????

## Installing

You can use the PROS CLI to install OkapiLib. In your terminal, inside the project you want to install OkapiLib in, run ????????????

## Contributing

Please read [CONTRIBUTING.md](CONTRIBUTING.md) for details on how to help contribute to this project and make OkapiLib better. It covers submitting bugs and features, opening pull requests, and other formatting and code style requirements.

## Versioning

OkapiLib uses [SemVer](semver.org) for versioning. For available versions, see the [tags on this repository](https://github.com/Octogonapus/OkapiLibV5/tags).

## License

This project is licensed under the Mozilla Public License, version 2.0 - see the [LICENSE.md](LICENSE.md) file for the full license.

## Acknowledgments

OkapiLib would like to thank, for their contributions, knowledge, and/or otherwise,
 - [The PROS team](https://github.com/purduesigbots)
 - [Jonathan Bayless and Purdue Vex U team BLRS](https://github.com/purduesigbots/libblrs)
 - [Brad Miller and WPIlib](https://github.com/wpilibsuite/allwpilib)
<<<<<<< HEAD

# Contributing
Take a look at the [contribution guidelines](CONTRIBUTING.MD) if you want to help make OkapiLib better.
=======
 - The Atom Team's [Contributing Guidelines](https://github.com/atom/atom/blob/master/CONTRIBUTING.md)
>>>>>>> b5d3631c
<|MERGE_RESOLUTION|>--- conflicted
+++ resolved
@@ -3,10 +3,7 @@
 DOWNLOADS-BADGE
 
 # OkapiLib
-<<<<<<< HEAD
-=======
 
->>>>>>> b5d3631c
 A PROS library for programming Vex V5 robots. This library is intended to raise the floor for teams with all levels of experience.
 New teams should have an easier time getting their robot up and running, and veteran teams should find that OkapiLib doesn't get in the way or place any limits on functionality.
 
@@ -34,10 +31,6 @@
  - [The PROS team](https://github.com/purduesigbots)
  - [Jonathan Bayless and Purdue Vex U team BLRS](https://github.com/purduesigbots/libblrs)
  - [Brad Miller and WPIlib](https://github.com/wpilibsuite/allwpilib)
-<<<<<<< HEAD
 
 # Contributing
-Take a look at the [contribution guidelines](CONTRIBUTING.MD) if you want to help make OkapiLib better.
-=======
- - The Atom Team's [Contributing Guidelines](https://github.com/atom/atom/blob/master/CONTRIBUTING.md)
->>>>>>> b5d3631c
+Take a look at the [contribution guidelines](CONTRIBUTING.MD) if you want to help make OkapiLib better.