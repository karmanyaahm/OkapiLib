--- conflicted
+++ resolved
@@ -39,15 +39,9 @@
   - cmake -DCMAKE_BUILD_TYPE=Debug -G "CodeBlocks - Unix Makefiles" .. # .. is now the source dir
   - cmake --build . --target OkapiLibV5 -- -j 2 # . is the build dir
   - ./OkapiLibV5
-<<<<<<< HEAD
   - valgrind --tool=memcheck --leak-check=full --leak-resolution=med --show-leak-kinds=all --undef-value-errors=yes --track-origins=yes  --error-exitcode=1 --show-reachable=no ./OkapiLibV5
-  - valgrind --tool=massif --stacks=yes --time-unit=B --massif-out-file=massif.out.txt ./OkapiLibV5
-  - ms_print massif.out.txt
-=======
-  - valgrind --tool=memcheck --leak-check=full --leak-resolution=med --show-leak-kinds=all --undef-value-errors=yes --track-origins=yes  --error-exitcode=1 --show-reachable=no ./OkapiLibV5 # --expensive-definedness-checks=yes
   # - valgrind --tool=massif --stacks=yes --time-unit=B --massif-out-file=massif.out.txt ./OkapiLibV5
   # - ms_print massif.out.txt
->>>>>>> 8003cba8
 
 after_success:
   - lcov --directory . --capture --output-file coverage.info # capture coverage info
