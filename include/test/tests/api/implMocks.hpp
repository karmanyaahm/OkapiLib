--- conflicted
+++ resolved
@@ -245,11 +245,8 @@
   public:
   MockIterativeController();
 
-<<<<<<< HEAD
-=======
   MockIterativeController(double ikP);
 
->>>>>>> 1548c68e
   bool isSettled() override;
 
   bool isSettledOverride{true};
