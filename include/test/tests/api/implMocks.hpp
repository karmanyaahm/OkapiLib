/**
 * @author Ryan Benasutti, WPI
 *
 * This Source Code Form is subject to the terms of the Mozilla Public
 * License, v. 2.0. If a copy of the MPL was not distributed with this
 * file, You can obtain one at http://mozilla.org/MPL/2.0/.
 */
#pragma once

#include "okapi/api/chassis/model/skidSteerModel.hpp"
#include "okapi/api/control/async/asyncPosIntegratedController.hpp"
#include "okapi/api/control/async/asyncVelIntegratedController.hpp"
#include "okapi/api/control/async/asyncWrapper.hpp"
#include "okapi/api/control/iterative/iterativePosPidController.hpp"
#include "okapi/api/control/util/flywheelSimulator.hpp"
#include "okapi/api/control/util/settledUtil.hpp"
#include "okapi/api/device/motor/abstractMotor.hpp"
#include "okapi/api/device/rotarysensor/continuousRotarySensor.hpp"
#include "okapi/api/odometry/odometry.hpp"
#include "okapi/api/util/abstractRate.hpp"
#include "okapi/api/util/abstractTimer.hpp"
#include "okapi/api/util/timeUtil.hpp"
#include <atomic>
#include <chrono>
#include <gtest/gtest.h>

namespace okapi {

class MockContinuousRotarySensor : public ContinuousRotarySensor {
  public:
  double controllerGet() override;

  int32_t reset() override;

  double get() const override;

  mutable std::int32_t value{0};
};

/**
 * A motor mock that saves the last set position, velocity, and voltage.
 */
class MockMotor : public AbstractMotor {
  public:
  MockMotor();

  void controllerSet(double ivalue) override;

  int32_t moveAbsolute(double iposition, std::int32_t ivelocity) override;

  int32_t moveRelative(double iposition, std::int32_t ivelocity) override;

  double getTargetPosition() override;

  double getPosition() override;

  int32_t getTargetVelocity() override;

  double getActualVelocity() override;

  int32_t tarePosition() override;

  int32_t setBrakeMode(brakeMode imode) override;

  int32_t setCurrentLimit(std::int32_t ilimit) override;

  int32_t setEncoderUnits(encoderUnits iunits) override;

  int32_t setGearing(gearset igearset) override;

  int32_t setReversed(bool ireverse) override;

  int32_t setVoltageLimit(std::int32_t ilimit) override;

  std::shared_ptr<ContinuousRotarySensor> getEncoder() override;

  std::int32_t moveVelocity(std::int16_t ivelocity) override;

  std::int32_t moveVoltage(std::int16_t ivoltage) override;

  int32_t getCurrentDraw() override;

  int32_t getDirection() override;

  double getEfficiency() override;

  int32_t isOverCurrent() override;

  int32_t isOverTemp() override;

  int32_t isStopped() override;

  int32_t getZeroPositionFlag() override;

  uint32_t getFaults() override;

  uint32_t getFlags() override;

  int32_t getRawPosition(std::uint32_t *timestamp) override;

  double getPower() override;

  double getTemperature() override;

  double getTorque() override;

  int32_t getVoltage() override;

  int32_t modifyProfiledVelocity(std::int32_t ivelocity) override;

  int32_t setPosPID(double ikF, double ikP, double ikI, double ikD) override;

  int32_t setPosPIDFull(double ikF,
                        double ikP,
                        double ikI,
                        double ikD,
                        double ifilter,
                        double ilimit,
                        double ithreshold,
                        double iloopSpeed) override;

  int32_t setVelPID(double ikF, double ikP, double ikI, double ikD) override;

  int32_t setVelPIDFull(double ikF,
                        double ikP,
                        double ikI,
                        double ikD,
                        double ifilter,
                        double ilimit,
                        double ithreshold,
                        double iloopSpeed) override;

  AbstractMotor::brakeMode getBrakeMode() override;

  int32_t getCurrentLimit() override;

  AbstractMotor::encoderUnits getEncoderUnits() override;

  AbstractMotor::gearset getGearing() override;

  std::shared_ptr<MockContinuousRotarySensor> encoder;
  mutable std::int16_t lastVelocity{0};
  mutable std::int16_t maxVelocity{0};
  mutable std::int16_t lastVoltage{0};
  mutable std::int16_t lastPosition{0};
  mutable std::int32_t lastProfiledMaxVelocity{0};
  AbstractMotor::gearset gearset{AbstractMotor::gearset::green};
  AbstractMotor::encoderUnits encoderUnits{AbstractMotor::encoderUnits::counts};
  AbstractMotor::brakeMode brakeMode{AbstractMotor::brakeMode::coast};
};

class ThreadedMockMotor : public AbstractMotor {
  public:
  ThreadedMockMotor();

  void controllerSet(double ivalue) override;

  int32_t moveAbsolute(double iposition, std::int32_t ivelocity) override;

  int32_t moveRelative(double iposition, std::int32_t ivelocity) override;

  int32_t moveVelocity(std::int16_t ivelocity) override;

  int32_t moveVoltage(std::int16_t ivoltage) override;

  int32_t modifyProfiledVelocity(std::int32_t ivelocity) override;

  double getTargetPosition() override;

  double getPosition() override;

  int32_t tarePosition() override;

  int32_t getTargetVelocity() override;

  double getActualVelocity() override;

  int32_t getCurrentDraw() override;

  int32_t getDirection() override;

  double getEfficiency() override;

  int32_t isOverCurrent() override;

  int32_t isOverTemp() override;

  int32_t isStopped() override;

  int32_t getZeroPositionFlag() override;

  uint32_t getFaults() override;

  uint32_t getFlags() override;

  int32_t getRawPosition(std::uint32_t *timestamp) override;

  double getPower() override;

  double getTemperature() override;

  double getTorque() override;

  int32_t getVoltage() override;

  int32_t setBrakeMode(brakeMode imode) override;

  brakeMode getBrakeMode() override;

  int32_t setCurrentLimit(std::int32_t ilimit) override;

  int32_t getCurrentLimit() override;

  int32_t setEncoderUnits(encoderUnits iunits) override;

  encoderUnits getEncoderUnits() override;

  int32_t setGearing(gearset igearset) override;

  gearset getGearing() override;

  int32_t setReversed(bool ireverse) override;

  int32_t setVoltageLimit(std::int32_t ilimit) override;

  int32_t setPosPID(double ikF, double ikP, double ikI, double ikD) override;

  int32_t setPosPIDFull(double ikF,
                        double ikP,
                        double ikI,
                        double ikD,
                        double ifilter,
                        double ilimit,
                        double ithreshold,
                        double iloopSpeed) override;

  int32_t setVelPID(double ikF, double ikP, double ikI, double ikD) override;

  int32_t setVelPIDFull(double ikF,
                        double ikP,
                        double ikI,
                        double ikD,
                        double ifilter,
                        double ilimit,
                        double ithreshold,
                        double iloopSpeed) override;

  std::shared_ptr<ContinuousRotarySensor> getEncoder() override;

  void startThread();

  void stopThread();

  void threadFunc();

  std::thread thread;
  int reverse{1};
  AbstractMotor::gearset gearset{AbstractMotor::gearset::green};
  AbstractMotor::encoderUnits encoderUnits{AbstractMotor::encoderUnits::counts};
  AbstractMotor::brakeMode brakeMode{AbstractMotor::brakeMode::coast};
  std::shared_ptr<MockContinuousRotarySensor> encoder;

  // User set position
  double targetPosition{0};

  // User set profiled velocity target
  std::int32_t targetProfiledVelocity{toUnderlyingType(gearset)};

  // User set velocity
  std::int16_t targetVelocity{0};

  // User set voltage
  std::int16_t setVoltage{0};

  // User set voltage limit
  std::int32_t voltageLimit{12000};

  // User set current limit
  std::int32_t currentLimit{2500};

  enum e_mode { position = 1, velocity = 2, voltage = 3 } mode{velocity};
  double actualPosition{0};
  double actualVelocity{0};
  int dt{1};
  bool threadShouldStop{false};
};

/**
 * A timer mock that implements all features using the system timer.
 */
class MockTimer : public AbstractTimer {
  public:
  MockTimer();

  QTime millis() const override;

  std::chrono::system_clock::time_point epoch = std::chrono::high_resolution_clock::from_time_t(0);
};

/**
 * A timer mock that always returns a constant dt and 0 for other methods.
 */
class ConstantMockTimer : public AbstractTimer {
  public:
  explicit ConstantMockTimer(QTime idt);

  QTime millis() const override;

  QTime getDt() override;

  QTime readDt() const override;

  QTime getStartingTime() const override;

  QTime getDtFromStart() const override;

  void placeMark() override;

  QTime clearMark() override;

  void placeHardMark() override;

  QTime clearHardMark() override;

  QTime getDtFromMark() const override;

  QTime getDtFromHardMark() const override;

  bool repeat(QTime time) override;

  bool repeat(QFrequency frequency) override;

  QTime dtToReturn;
};

class MockRate : public AbstractRate {
  public:
  MockRate();

  void delay(QFrequency ihz) override;

  void delay(int ihz) override;

  void delayUntil(QTime itime) override;

  void delayUntil(uint32_t ims) override;
};

class MockControllerInput : public ControllerInput<double> {
  public:
  virtual ~MockControllerInput() = default;

  double controllerGet() override {
    return reading;
  }

  double reading{0};
};

std::unique_ptr<SettledUtil> createSettledUtilPtr(double iatTargetError = 50,
                                                  double iatTargetDerivative = 5,
                                                  QTime iatTargetTime = 250_ms);

TimeUtil createTimeUtil();

TimeUtil createConstantTimeUtil(QTime idt);

TimeUtil createTimeUtil(const Supplier<std::unique_ptr<AbstractTimer>> &itimerSupplier);

TimeUtil createTimeUtil(const Supplier<std::unique_ptr<SettledUtil>> &isettledUtilSupplier);

class SimulatedSystem : public ControllerInput<double>, public ControllerOutput<double> {
  public:
  explicit SimulatedSystem(FlywheelSimulator &simulator);

  virtual ~SimulatedSystem();

  double controllerGet() override;

  void controllerSet(double ivalue) override;

  void step();

  static void trampoline(void *system);

  void startThread();

  void join();

  FlywheelSimulator &simulator;
  MockRate rate{};
  std::atomic_bool dtorCalled{false};
  std::thread thread;
};

class MockAsyncPosIntegratedController : public AsyncPosIntegratedController {
  public:
  MockAsyncPosIntegratedController();

  explicit MockAsyncPosIntegratedController(const TimeUtil &itimeUtil);

  bool isSettled() override;

  bool isSettledOverride{true};
  using AsyncPosIntegratedController::maxVelocity;
};

class MockAsyncVelIntegratedController : public AsyncVelIntegratedController {
  public:
  MockAsyncVelIntegratedController();

  void setTarget(double itarget) override;

  bool isSettled() override;

  void controllerSet(double ivalue) override;

  bool isSettledOverride{true};

  double lastTarget{0};
  double maxTarget{0};

  double lastControllerOutputSet{0};
  double maxControllerOutputSet{0};
};

class MockIterativeController : public IterativePosPIDController {
  public:
  MockIterativeController();

  explicit MockIterativeController(double ikP);

  bool isSettled() override;

  bool isSettledOverride{true};
};

void assertMotorsHaveBeenStopped(MockMotor *leftMotor, MockMotor *rightMotor);

void assertMotorsGearsetEquals(AbstractMotor::gearset expected,
                               const std::initializer_list<MockMotor> &motors);

void assertMotorsBrakeModeEquals(AbstractMotor::brakeMode expected,
                                 const std::initializer_list<MockMotor> &motors);

void assertMotorsEncoderUnitsEquals(AbstractMotor::encoderUnits expected,
                                    const std::initializer_list<MockMotor> &motors);

template <typename I, typename O>
void assertControllerIsSettledWhenDisabled(ClosedLoopController<I, O> &controller, I target) {
  controller.flipDisable(false);
  EXPECT_FALSE(controller.isDisabled());
  controller.setTarget(target);
  EXPECT_EQ(controller.getTarget(), target);
  EXPECT_FALSE(controller.isSettled());

  controller.flipDisable();
  EXPECT_TRUE(controller.isDisabled());
  EXPECT_TRUE(controller.isSettled());
}

template <typename I, typename O>
void assertWaitUntilSettledWorksWhenDisabled(AsyncController<I, O> &controller) {
  controller.flipDisable(true);
  EXPECT_TRUE(controller.isDisabled());
  controller.waitUntilSettled();
}

void assertAsyncControllerFollowsDisableLifecycle(AsyncController<double, double> &controller,
                                                  std::int16_t &domainValue,
                                                  std::int16_t &voltageValue,
                                                  int expectedOutput);

void assertIterativeControllerFollowsDisableLifecycle(
  IterativeController<double, double> &controller);

void assertControllerFollowsTargetLifecycle(ClosedLoopController<double, double> &controller);

void assertIterativeControllerScalesControllerSetTargets(
  IterativeController<double, double> &controller);

void assertAsyncWrapperScalesControllerSetTargets(AsyncWrapper<double, double> &controller);

<<<<<<< HEAD
void assertOdomStateEquals(Odometry *odom, QLength x, QLength y, QAngle theta);
=======
void assertOdomStateEquals(double x, double y, double theta, const OdomState &actual);

void assertOdomStateEquals(const OdomState &expected, const OdomState &actual);
>>>>>>> 2942fcd9
} // namespace okapi<|MERGE_RESOLUTION|>--- conflicted
+++ resolved
@@ -481,11 +481,9 @@
 
 void assertAsyncWrapperScalesControllerSetTargets(AsyncWrapper<double, double> &controller);
 
-<<<<<<< HEAD
+void assertOdomStateEquals(double x, double y, double theta, const OdomState &actual);
+
+void assertOdomStateEquals(const OdomState &expected, const OdomState &actual);
+
 void assertOdomStateEquals(Odometry *odom, QLength x, QLength y, QAngle theta);
-=======
-void assertOdomStateEquals(double x, double y, double theta, const OdomState &actual);
-
-void assertOdomStateEquals(const OdomState &expected, const OdomState &actual);
->>>>>>> 2942fcd9
 } // namespace okapi