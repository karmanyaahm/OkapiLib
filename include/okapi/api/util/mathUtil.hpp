/**
 * @author Ryan Benasutti, WPI
 *
 * This Source Code Form is subject to the terms of the Mozilla Public
 * License, v. 2.0. If a copy of the MPL was not distributed with this
 * file, You can obtain one at http://mozilla.org/MPL/2.0/.
 */
#pragma once

#include <algorithm>
#include <cstdint>
#include <math.h>
#include <type_traits>

namespace okapi {
static constexpr double analogInToV = 286.0;
static constexpr double inchToMM = 25.4;
static constexpr double mmToInch = 0.0393700787;
static constexpr double degreeToRadian = 0.01745;
static constexpr double radianToDegree = 57.2957795;
static constexpr double imeTorqueTPR = 627.2;
static constexpr double imeSpeedTPR = 392.0;
static constexpr double imeTurboTPR = 261.333;
static constexpr double ime269TPR = 240.448;
static constexpr double imev5RedTPR = 1800.0;
static constexpr double imev5GreenTPR = 900.0;
static constexpr double imev5BlueTPR = 300.0;
static constexpr double quadEncoderTPR = 360.0;
static constexpr double pi = 3.1415926535897932;
static constexpr double pi2 = 1.5707963267948966;
static constexpr double gravity = 9.80665;
static constexpr auto OKAPI_PROS_ERR = INT32_MAX;
static constexpr auto OKAPI_PROS_ERR_F = INFINITY;

static constexpr std::int8_t motorUpdateRate = 10;
<<<<<<< HEAD
static constexpr std::int8_t adiUpdateRate = 5;
=======
static constexpr std::int8_t adiUpdateRate = 10;
>>>>>>> efffcd00

/**
 * Integer power function. Computes base^expo.
 *
 * @param base base
 * @param expo exponent
 * @return base^expo
 */
constexpr double ipow(const double base, const int expo) {
  return (expo == 0)
           ? 1
           : expo == 1 ? base
                       : expo > 1 ? ((expo & 1) ? base * ipow(base, expo - 1)
                                                : ipow(base, expo / 2) * ipow(base, expo / 2))
                                  : 1 / ipow(base, -expo);
}

/**
 * Cuts out a range from the number. The new range of the input number will be
 * (-inf, min]U[max, +inf). If value sits equally between min and max, max will be returned.
 *
 * @param value number to bound
 * @param min lower bound of range
 * @param max upper bound of range
 * @return the remapped value
 */
constexpr double cutRange(const double value, const double min, const double max) {
  const double middle = max - ((max - min) / 2);

  if (value > min && value < middle) {
    return min;
  } else if (value <= max && value >= middle) {
    return max;
  }

  return value;
}

/**
 * Deadbands a range of the number. Returns the input value, or 0 if it is in the range [min, max].
 *
 * @param value number to deadband
 * @param min lower bound of deadband
 * @param max upper bound of deadband
 * @return value, or 0 if it is in the range [min, max]
 */
constexpr double deadband(const double value, const double min, const double max) {
  return std::clamp(value, min, max) == value ? 0 : value;
}

/**
 * Remap a value in the range [oldMin, oldMax] to the range [newMin, newMax].
 *
 * @param value value in the old range
 * @param oldMin old range lower bound
 * @param oldMax old range upper bound
 * @param newMin new range lower bound
 * @param newMax new range upper bound
 * @return remapped value in the new range [newMin, newMax]
 */
constexpr double remapRange(const double value,
                            const double oldMin,
                            const double oldMax,
                            const double newMin,
                            const double newMax) {
  return (value - oldMin) * ((newMax - newMin) / (oldMax - oldMin)) + newMin;
}

/**
 * Converts an enum to its value type.
 */
template <typename E> constexpr auto toUnderlyingType(const E e) noexcept {
  return static_cast<std::underlying_type_t<E>>(e);
}

/**
 * Converts a bool to a sign. True corresponds to 1 and false corresponds to -1.
 */
constexpr auto boolToSign(const bool b) noexcept {
  return b ? 1 : -1;
}

/**
 * Computes lhs mod rhs using Euclidean division. C's % symbol computes the remainder, not modulus.
 *
 * @param lhs the left-hand side
 * @param rhs the right-hand side
 * @return lhs mod rhs
 */
constexpr long modulus(const long lhs, const long rhs) noexcept {
  return ((lhs % rhs) + rhs) % rhs;
}
} // namespace okapi<|MERGE_RESOLUTION|>--- conflicted
+++ resolved
@@ -33,11 +33,7 @@
 static constexpr auto OKAPI_PROS_ERR_F = INFINITY;
 
 static constexpr std::int8_t motorUpdateRate = 10;
-<<<<<<< HEAD
-static constexpr std::int8_t adiUpdateRate = 5;
-=======
 static constexpr std::int8_t adiUpdateRate = 10;
->>>>>>> efffcd00
 
 /**
  * Integer power function. Computes base^expo.
