--- conflicted
+++ resolved
@@ -142,10 +142,7 @@
     return imev5GreenTPR;
   case AbstractMotor::gearset::blue:
   case AbstractMotor::gearset::invalid:
-<<<<<<< HEAD
-=======
   default:
->>>>>>> 81820466
     return imev5BlueTPR;
   }
 }
