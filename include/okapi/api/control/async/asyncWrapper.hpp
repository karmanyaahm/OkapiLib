/**
 * @author Ryan Benasutti, WPI
 *
 * This Source Code Form is subject to the terms of the Mozilla Public
 * License, v. 2.0. If a copy of the MPL was not distributed with this
 * file, You can obtain one at http://mozilla.org/MPL/2.0/.
 */
#ifndef _OKAPI_ASYNCWRAPPER_HPP_
#define _OKAPI_ASYNCWRAPPER_HPP_

#include "okapi/api/control/async/asyncController.hpp"
#include "okapi/api/control/controllerInput.hpp"
#include "okapi/api/control/controllerOutput.hpp"
#include "okapi/api/control/iterative/iterativeController.hpp"
#include "okapi/api/control/util/settledUtil.hpp"
#include "okapi/api/coreProsAPI.hpp"
#include "okapi/api/util/abstractRate.hpp"
#include "okapi/api/util/logging.hpp"
#include "okapi/api/util/mathUtil.hpp"
#include "okapi/api/util/supplier.hpp"
#include <memory>

namespace okapi {
template <typename Input, typename Output>
class AsyncWrapper : virtual public AsyncController<Input, Output> {
  public:
  /**
   * A wrapper class that transforms an IterativeController into an AsyncController by running it in
   * another task. The input controller will act like an AsyncController. The output of the
   * IterativeController will be scaled by the given scale (127 by default).
   *
   * @param iinput controller input, passed to the IterativeController
   * @param ioutput controller output, written to from the IterativeController
   * @param icontroller the controller to use
   * @param irateSupplier used for rates used in the main loop and in waitUntilSettled
   * @param isettledUtil used in waitUntilSettled
   * @param iscale the scale applied to the controller output
   */
  AsyncWrapper(std::shared_ptr<ControllerInput<Input>> iinput,
               std::shared_ptr<ControllerOutput<Output>> ioutput,
               std::unique_ptr<IterativeController<Input, Output>> icontroller,
               const Supplier<std::unique_ptr<AbstractRate>> &irateSupplier,
               std::unique_ptr<SettledUtil> isettledUtil)
    : logger(Logger::instance()),
      input(iinput),
      output(ioutput),
      controller(std::move(icontroller)),
      loopRate(irateSupplier.get()),
      settledRate(irateSupplier.get()),
      settledUtil(std::move(isettledUtil)) {
  }

  AsyncWrapper(AsyncWrapper<Input, Output> &&other) noexcept
    : logger(other.logger),
      input(std::move(other.input)),
      output(std::move(other.output)),
      controller(std::move(other.controller)),
      loopRate(std::move(other.loopRate)),
      settledRate(std::move(other.settledRate)),
      settledUtil(std::move(other.settledUtil)),
      dtorCalled(other.dtorCalled),
      task(other.task) {
  }

  ~AsyncWrapper() override {
    dtorCalled = true;
    delete task;
  }

  /**
   * Sets the target for the controller.
   */
  void setTarget(Input itarget) override {
    logger->info("AsyncWrapper: Set target to " + std::to_string(itarget));
    controller->setTarget(itarget);
  }

  /**
<<<<<<< HEAD
   * Gets the last set target.
=======
   * Gets the last set target, or the default target if none was set.
>>>>>>> 1548c68e
   *
   * @return the last target
   */
  Input getTarget() override {
    return controller->getTarget();
  }

  /**
   * Returns the last calculated output of the controller. Default is 0.
   */
  Output getOutput() const {
    return controller->getOutput();
  }

  /**
   * Returns the last error of the controller.
   */
  Output getError() const override {
    return controller->getError();
  }

  /**
   * Returns whether the controller has settled at the target. Determining what settling means is
   * implementation-dependent.
   *
   * If the controller is disabled, this method must return true.
   *
   * @return whether the controller is settled
   */
  bool isSettled() override {
    return controller->isSettled();
  }

  /**
   * Set time between loops. Default does nothing.
   *
   * @param isampleTime time between loops
   */
  void setSampleTime(QTime isampleTime) {
    controller->setSampleTime(isampleTime);
  }

  /**
   * Set controller output bounds. Default does nothing.
   *
   * @param imax max output
   * @param imin min output
   */
  void setOutputLimits(Output imax, Output imin) {
    controller->setOutputLimits(imax, imin);
  }

  /**
   * Resets the controller so it can start from 0 again properly. Keeps configuration from
   * before.
   */
  void reset() override {
    logger->info("AsyncWrapper: Reset");
    controller->reset();
  }

  /**
   * Changes whether the controller is off or on. Turning the controller on after it was off will
   * cause the controller to move to its last set target, unless it was reset in that time.
   */
  void flipDisable() override {
    controller->flipDisable();
  }

  /**
   * Sets whether the controller is off or on. Turning the controller on after it was off will
   * cause the controller to move to its last set target, unless it was reset in that time.
   *
   * @param iisDisabled whether the controller is disabled
   */
  void flipDisable(bool iisDisabled) override {
    logger->info("AsyncWrapper: flipDisable " + std::to_string(iisDisabled));
    controller->flipDisable(iisDisabled);
  }

  /**
   * Returns whether the controller is currently disabled.
   *
   * @return whether the controller is currently disabled
   */
  bool isDisabled() const override {
    return controller->isDisabled();
  }

  /**
   * Blocks the current task until the controller has settled. Determining what settling means is
   * implementation-dependent.
   */
  void waitUntilSettled() override {
    logger->info("AsyncWrapper: Waiting to settle");

    while (!settledUtil->isSettled(getError())) {
      loopRate->delayUntil(motorUpdateRate);
    }

    logger->info("AsyncWrapper: Done waiting to settle");
  }

  /**
   * Starts the internal thread. This should not be called by normal users. This method is called
   * by the AsyncControllerFactory when making a new instance of this class.
   */
  void startThread() {
    if (!task) {
      task = new CrossplatformThread(trampoline, this);
    }
  }

  protected:
  Logger *logger;
  std::shared_ptr<ControllerInput<Input>> input;
  std::shared_ptr<ControllerOutput<Output>> output;
  std::unique_ptr<IterativeController<Input, Output>> controller;
  std::unique_ptr<AbstractRate> loopRate;
  std::unique_ptr<AbstractRate> settledRate;
  std::unique_ptr<SettledUtil> settledUtil;
  bool dtorCalled{false};
  CrossplatformThread *task{nullptr};

  static void trampoline(void *context) {
    if (context) {
      static_cast<AsyncWrapper *>(context)->loop();
    }
  }

  void loop() {
#pragma clang diagnostic push
#pragma clang diagnostic ignored "-Wmissing-noreturn"
    while (!dtorCalled) {
      if (!controller->isDisabled()) {
        output->controllerSet(controller->step(input->controllerGet()));
      }

      loopRate->delayUntil(controller->getSampleTime());
    }
#pragma clang diagnostic pop
  }
};
} // namespace okapi

#endif
<|MERGE_RESOLUTION|>--- conflicted
+++ resolved
@@ -1,229 +1,225 @@
-/**
- * @author Ryan Benasutti, WPI
- *
- * This Source Code Form is subject to the terms of the Mozilla Public
- * License, v. 2.0. If a copy of the MPL was not distributed with this
- * file, You can obtain one at http://mozilla.org/MPL/2.0/.
- */
-#ifndef _OKAPI_ASYNCWRAPPER_HPP_
-#define _OKAPI_ASYNCWRAPPER_HPP_
-
-#include "okapi/api/control/async/asyncController.hpp"
-#include "okapi/api/control/controllerInput.hpp"
-#include "okapi/api/control/controllerOutput.hpp"
-#include "okapi/api/control/iterative/iterativeController.hpp"
-#include "okapi/api/control/util/settledUtil.hpp"
-#include "okapi/api/coreProsAPI.hpp"
-#include "okapi/api/util/abstractRate.hpp"
-#include "okapi/api/util/logging.hpp"
-#include "okapi/api/util/mathUtil.hpp"
-#include "okapi/api/util/supplier.hpp"
-#include <memory>
-
-namespace okapi {
-template <typename Input, typename Output>
-class AsyncWrapper : virtual public AsyncController<Input, Output> {
-  public:
-  /**
-   * A wrapper class that transforms an IterativeController into an AsyncController by running it in
-   * another task. The input controller will act like an AsyncController. The output of the
-   * IterativeController will be scaled by the given scale (127 by default).
-   *
-   * @param iinput controller input, passed to the IterativeController
-   * @param ioutput controller output, written to from the IterativeController
-   * @param icontroller the controller to use
-   * @param irateSupplier used for rates used in the main loop and in waitUntilSettled
-   * @param isettledUtil used in waitUntilSettled
-   * @param iscale the scale applied to the controller output
-   */
-  AsyncWrapper(std::shared_ptr<ControllerInput<Input>> iinput,
-               std::shared_ptr<ControllerOutput<Output>> ioutput,
-               std::unique_ptr<IterativeController<Input, Output>> icontroller,
-               const Supplier<std::unique_ptr<AbstractRate>> &irateSupplier,
-               std::unique_ptr<SettledUtil> isettledUtil)
-    : logger(Logger::instance()),
-      input(iinput),
-      output(ioutput),
-      controller(std::move(icontroller)),
-      loopRate(irateSupplier.get()),
-      settledRate(irateSupplier.get()),
-      settledUtil(std::move(isettledUtil)) {
-  }
-
-  AsyncWrapper(AsyncWrapper<Input, Output> &&other) noexcept
-    : logger(other.logger),
-      input(std::move(other.input)),
-      output(std::move(other.output)),
-      controller(std::move(other.controller)),
-      loopRate(std::move(other.loopRate)),
-      settledRate(std::move(other.settledRate)),
-      settledUtil(std::move(other.settledUtil)),
-      dtorCalled(other.dtorCalled),
-      task(other.task) {
-  }
-
-  ~AsyncWrapper() override {
-    dtorCalled = true;
-    delete task;
-  }
-
-  /**
-   * Sets the target for the controller.
-   */
-  void setTarget(Input itarget) override {
-    logger->info("AsyncWrapper: Set target to " + std::to_string(itarget));
-    controller->setTarget(itarget);
-  }
-
-  /**
-<<<<<<< HEAD
-   * Gets the last set target.
-=======
-   * Gets the last set target, or the default target if none was set.
->>>>>>> 1548c68e
-   *
-   * @return the last target
-   */
-  Input getTarget() override {
-    return controller->getTarget();
-  }
-
-  /**
-   * Returns the last calculated output of the controller. Default is 0.
-   */
-  Output getOutput() const {
-    return controller->getOutput();
-  }
-
-  /**
-   * Returns the last error of the controller.
-   */
-  Output getError() const override {
-    return controller->getError();
-  }
-
-  /**
-   * Returns whether the controller has settled at the target. Determining what settling means is
-   * implementation-dependent.
-   *
-   * If the controller is disabled, this method must return true.
-   *
-   * @return whether the controller is settled
-   */
-  bool isSettled() override {
-    return controller->isSettled();
-  }
-
-  /**
-   * Set time between loops. Default does nothing.
-   *
-   * @param isampleTime time between loops
-   */
-  void setSampleTime(QTime isampleTime) {
-    controller->setSampleTime(isampleTime);
-  }
-
-  /**
-   * Set controller output bounds. Default does nothing.
-   *
-   * @param imax max output
-   * @param imin min output
-   */
-  void setOutputLimits(Output imax, Output imin) {
-    controller->setOutputLimits(imax, imin);
-  }
-
-  /**
-   * Resets the controller so it can start from 0 again properly. Keeps configuration from
-   * before.
-   */
-  void reset() override {
-    logger->info("AsyncWrapper: Reset");
-    controller->reset();
-  }
-
-  /**
-   * Changes whether the controller is off or on. Turning the controller on after it was off will
-   * cause the controller to move to its last set target, unless it was reset in that time.
-   */
-  void flipDisable() override {
-    controller->flipDisable();
-  }
-
-  /**
-   * Sets whether the controller is off or on. Turning the controller on after it was off will
-   * cause the controller to move to its last set target, unless it was reset in that time.
-   *
-   * @param iisDisabled whether the controller is disabled
-   */
-  void flipDisable(bool iisDisabled) override {
-    logger->info("AsyncWrapper: flipDisable " + std::to_string(iisDisabled));
-    controller->flipDisable(iisDisabled);
-  }
-
-  /**
-   * Returns whether the controller is currently disabled.
-   *
-   * @return whether the controller is currently disabled
-   */
-  bool isDisabled() const override {
-    return controller->isDisabled();
-  }
-
-  /**
-   * Blocks the current task until the controller has settled. Determining what settling means is
-   * implementation-dependent.
-   */
-  void waitUntilSettled() override {
-    logger->info("AsyncWrapper: Waiting to settle");
-
-    while (!settledUtil->isSettled(getError())) {
-      loopRate->delayUntil(motorUpdateRate);
-    }
-
-    logger->info("AsyncWrapper: Done waiting to settle");
-  }
-
-  /**
-   * Starts the internal thread. This should not be called by normal users. This method is called
-   * by the AsyncControllerFactory when making a new instance of this class.
-   */
-  void startThread() {
-    if (!task) {
-      task = new CrossplatformThread(trampoline, this);
-    }
-  }
-
-  protected:
-  Logger *logger;
-  std::shared_ptr<ControllerInput<Input>> input;
-  std::shared_ptr<ControllerOutput<Output>> output;
-  std::unique_ptr<IterativeController<Input, Output>> controller;
-  std::unique_ptr<AbstractRate> loopRate;
-  std::unique_ptr<AbstractRate> settledRate;
-  std::unique_ptr<SettledUtil> settledUtil;
-  bool dtorCalled{false};
-  CrossplatformThread *task{nullptr};
-
-  static void trampoline(void *context) {
-    if (context) {
-      static_cast<AsyncWrapper *>(context)->loop();
-    }
-  }
-
-  void loop() {
-#pragma clang diagnostic push
-#pragma clang diagnostic ignored "-Wmissing-noreturn"
-    while (!dtorCalled) {
-      if (!controller->isDisabled()) {
-        output->controllerSet(controller->step(input->controllerGet()));
-      }
-
-      loopRate->delayUntil(controller->getSampleTime());
-    }
-#pragma clang diagnostic pop
-  }
-};
-} // namespace okapi
-
-#endif
+/**
+ * @author Ryan Benasutti, WPI
+ *
+ * This Source Code Form is subject to the terms of the Mozilla Public
+ * License, v. 2.0. If a copy of the MPL was not distributed with this
+ * file, You can obtain one at http://mozilla.org/MPL/2.0/.
+ */
+#ifndef _OKAPI_ASYNCWRAPPER_HPP_
+#define _OKAPI_ASYNCWRAPPER_HPP_
+
+#include "okapi/api/control/async/asyncController.hpp"
+#include "okapi/api/control/controllerInput.hpp"
+#include "okapi/api/control/controllerOutput.hpp"
+#include "okapi/api/control/iterative/iterativeController.hpp"
+#include "okapi/api/control/util/settledUtil.hpp"
+#include "okapi/api/coreProsAPI.hpp"
+#include "okapi/api/util/abstractRate.hpp"
+#include "okapi/api/util/logging.hpp"
+#include "okapi/api/util/mathUtil.hpp"
+#include "okapi/api/util/supplier.hpp"
+#include <memory>
+
+namespace okapi {
+template <typename Input, typename Output>
+class AsyncWrapper : virtual public AsyncController<Input, Output> {
+  public:
+  /**
+   * A wrapper class that transforms an IterativeController into an AsyncController by running it in
+   * another task. The input controller will act like an AsyncController. The output of the
+   * IterativeController will be scaled by the given scale (127 by default).
+   *
+   * @param iinput controller input, passed to the IterativeController
+   * @param ioutput controller output, written to from the IterativeController
+   * @param icontroller the controller to use
+   * @param irateSupplier used for rates used in the main loop and in waitUntilSettled
+   * @param isettledUtil used in waitUntilSettled
+   * @param iscale the scale applied to the controller output
+   */
+  AsyncWrapper(std::shared_ptr<ControllerInput<Input>> iinput,
+               std::shared_ptr<ControllerOutput<Output>> ioutput,
+               std::unique_ptr<IterativeController<Input, Output>> icontroller,
+               const Supplier<std::unique_ptr<AbstractRate>> &irateSupplier,
+               std::unique_ptr<SettledUtil> isettledUtil)
+    : logger(Logger::instance()),
+      input(iinput),
+      output(ioutput),
+      controller(std::move(icontroller)),
+      loopRate(irateSupplier.get()),
+      settledRate(irateSupplier.get()),
+      settledUtil(std::move(isettledUtil)) {
+  }
+
+  AsyncWrapper(AsyncWrapper<Input, Output> &&other) noexcept
+    : logger(other.logger),
+      input(std::move(other.input)),
+      output(std::move(other.output)),
+      controller(std::move(other.controller)),
+      loopRate(std::move(other.loopRate)),
+      settledRate(std::move(other.settledRate)),
+      settledUtil(std::move(other.settledUtil)),
+      dtorCalled(other.dtorCalled),
+      task(other.task) {
+  }
+
+  ~AsyncWrapper() override {
+    dtorCalled = true;
+    delete task;
+  }
+
+  /**
+   * Sets the target for the controller.
+   */
+  void setTarget(Input itarget) override {
+    logger->info("AsyncWrapper: Set target to " + std::to_string(itarget));
+    controller->setTarget(itarget);
+  }
+
+  /**
+   * Gets the last set target, or the default target if none was set.
+   *
+   * @return the last target
+   */
+  Input getTarget() override {
+    return controller->getTarget();
+  }
+
+  /**
+   * Returns the last calculated output of the controller. Default is 0.
+   */
+  Output getOutput() const {
+    return controller->getOutput();
+  }
+
+  /**
+   * Returns the last error of the controller.
+   */
+  Output getError() const override {
+    return controller->getError();
+  }
+
+  /**
+   * Returns whether the controller has settled at the target. Determining what settling means is
+   * implementation-dependent.
+   *
+   * If the controller is disabled, this method must return true.
+   *
+   * @return whether the controller is settled
+   */
+  bool isSettled() override {
+    return controller->isSettled();
+  }
+
+  /**
+   * Set time between loops. Default does nothing.
+   *
+   * @param isampleTime time between loops
+   */
+  void setSampleTime(QTime isampleTime) {
+    controller->setSampleTime(isampleTime);
+  }
+
+  /**
+   * Set controller output bounds. Default does nothing.
+   *
+   * @param imax max output
+   * @param imin min output
+   */
+  void setOutputLimits(Output imax, Output imin) {
+    controller->setOutputLimits(imax, imin);
+  }
+
+  /**
+   * Resets the controller so it can start from 0 again properly. Keeps configuration from
+   * before.
+   */
+  void reset() override {
+    logger->info("AsyncWrapper: Reset");
+    controller->reset();
+  }
+
+  /**
+   * Changes whether the controller is off or on. Turning the controller on after it was off will
+   * cause the controller to move to its last set target, unless it was reset in that time.
+   */
+  void flipDisable() override {
+    controller->flipDisable();
+  }
+
+  /**
+   * Sets whether the controller is off or on. Turning the controller on after it was off will
+   * cause the controller to move to its last set target, unless it was reset in that time.
+   *
+   * @param iisDisabled whether the controller is disabled
+   */
+  void flipDisable(bool iisDisabled) override {
+    logger->info("AsyncWrapper: flipDisable " + std::to_string(iisDisabled));
+    controller->flipDisable(iisDisabled);
+  }
+
+  /**
+   * Returns whether the controller is currently disabled.
+   *
+   * @return whether the controller is currently disabled
+   */
+  bool isDisabled() const override {
+    return controller->isDisabled();
+  }
+
+  /**
+   * Blocks the current task until the controller has settled. Determining what settling means is
+   * implementation-dependent.
+   */
+  void waitUntilSettled() override {
+    logger->info("AsyncWrapper: Waiting to settle");
+
+    while (!settledUtil->isSettled(getError())) {
+      loopRate->delayUntil(motorUpdateRate);
+    }
+
+    logger->info("AsyncWrapper: Done waiting to settle");
+  }
+
+  /**
+   * Starts the internal thread. This should not be called by normal users. This method is called
+   * by the AsyncControllerFactory when making a new instance of this class.
+   */
+  void startThread() {
+    if (!task) {
+      task = new CrossplatformThread(trampoline, this);
+    }
+  }
+
+  protected:
+  Logger *logger;
+  std::shared_ptr<ControllerInput<Input>> input;
+  std::shared_ptr<ControllerOutput<Output>> output;
+  std::unique_ptr<IterativeController<Input, Output>> controller;
+  std::unique_ptr<AbstractRate> loopRate;
+  std::unique_ptr<AbstractRate> settledRate;
+  std::unique_ptr<SettledUtil> settledUtil;
+  bool dtorCalled{false};
+  CrossplatformThread *task{nullptr};
+
+  static void trampoline(void *context) {
+    if (context) {
+      static_cast<AsyncWrapper *>(context)->loop();
+    }
+  }
+
+  void loop() {
+#pragma clang diagnostic push
+#pragma clang diagnostic ignored "-Wmissing-noreturn"
+    while (!dtorCalled) {
+      if (!controller->isDisabled()) {
+        output->controllerSet(controller->step(input->controllerGet()));
+      }
+
+      loopRate->delayUntil(controller->getSampleTime());
+    }
+#pragma clang diagnostic pop
+  }
+};
+} // namespace okapi
+
+#endif