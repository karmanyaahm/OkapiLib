--- conflicted
+++ resolved
@@ -27,11 +27,7 @@
   /**
    * An Async Controller which generates and follows 1D motion profiles.
    *
-<<<<<<< HEAD
-   * @param ilimits The limits.
-=======
    * @param ilimits The default limits.
->>>>>>> 81820466
    * @param ioutput The output to write velocity targets to.
    * @param idiameter The effective diameter for whatever the motor spins.
    * @param ipair The gearset.
@@ -64,8 +60,6 @@
    * @param ipathId A unique identifier to save the path with.
    */
   void generatePath(std::initializer_list<QLength> iwaypoints, const std::string &ipathId);
-<<<<<<< HEAD
-=======
 
   /**
    * Generates a path which intersects the given waypoints and saves it internally with a key of
@@ -82,7 +76,6 @@
   void generatePath(std::initializer_list<QLength> iwaypoints,
                     const std::string &ipathId,
                     const PathfinderLimits &ilimits);
->>>>>>> 81820466
 
   /**
    * Removes a path and frees the memory it used.
@@ -150,8 +143,6 @@
    * @param ibackwards Whether to follow the profile backwards.
    */
   void moveTo(const QLength &iposition, const QLength &itarget, bool ibackwards = false);
-<<<<<<< HEAD
-=======
 
   /**
    * Generates a new path from the position (typically the current position) to the target and
@@ -166,7 +157,6 @@
               const QLength &itarget,
               const PathfinderLimits &ilimits,
               bool ibackwards = false);
->>>>>>> 81820466
 
   /**
    * Returns the last error of the controller. Does not update when disabled. Returns zero if there
