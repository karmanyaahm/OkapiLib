/**
 * @author Ryan Benasutti, WPI
 *
 * This Source Code Form is subject to the terms of the Mozilla Public
 * License, v. 2.0. If a copy of the MPL was not distributed with this
 * file, You can obtain one at http://mozilla.org/MPL/2.0/.
 */
#pragma once

#include "okapi/api/chassis/controller/chassisScales.hpp"
#include "okapi/api/chassis/model/readOnlyChassisModel.hpp"
#include "okapi/api/units/QSpeed.hpp"
#include "okapi/api/util/abstractRate.hpp"
#include "okapi/api/util/logging.hpp"
#include "okapi/api/util/timeUtil.hpp"
#include <atomic>
#include <memory>
#include <valarray>

namespace okapi {
struct OdomState {
  QLength x{0_m};
  QLength y{0_m};
  QAngle theta{0_deg};
};

class Odometry {
  public:
  /**
   * Odometry. Tracks the movement of the robot and estimates its position in coordinates
   * relative to the start (assumed to be (0, 0, 0)).
   *
   * @param itimeUtil The TimeUtil.
   * @param imodel The chassis model for reading sensors.
   * @param ichassisScales The chassis dimensions.
   * @param iwheelVelDelta The maximum delta between wheel velocities to consider the robot as
   * driving straight.
   */
  Odometry(const TimeUtil &itimeUtil,
           const std::shared_ptr<ReadOnlyChassisModel> &imodel,
           const ChassisScales &ichassisScales,
           const QSpeed &iwheelVelDelta = 0.0001_mps,
           const std::shared_ptr<Logger> &ilogger = std::make_shared<Logger>());

  virtual ~Odometry() = default;

  /**
   * Sets the drive and turn scales.
   */
  virtual void setScales(const ChassisScales &ichassisScales);

  /**
   * Do one odometry step.
   */
  virtual void step();

  /**
   * Returns the current state.
   *
   * @return current state
   */
  virtual OdomState getState() const;

  /**
   * Sets a new state to be the current state.
   *
   * @param istate new state
   */
  virtual void setState(const OdomState &istate);

  protected:
  std::unique_ptr<AbstractRate> rate;
  std::unique_ptr<AbstractTimer> timer;
  std::shared_ptr<ReadOnlyChassisModel> model;
  ChassisScales chassisScales;
<<<<<<< HEAD
  QSpeed wheelVelDelta;
  std::shared_ptr<Logger> logger;
  OdomState state;
  std::valarray<std::int32_t> newTicks{0, 0, 0}, tickDiff{0, 0, 0}, lastTicks{0, 0, 0};
  std::atomic_bool dtorCalled{false};

  /**
   * Does the math, side-effect free, for one odom step.
   *
   * @param tickDiff The tick difference from the previous step to this step.
   * @param deltaT The time difference from the previous step to this step.
   * @return The estimated position/orientation offset, sinTheta, cosTheta.
   */
  virtual OdomState odomMathStep(std::valarray<std::int32_t> &tickDiff, const QTime &deltaT);
=======
  std::valarray<std::int32_t> newTicks{0, 0}, tickDiff{0, 0}, lastTicks{0, 0};
  QLength mm{0_m};
>>>>>>> 9ae16584
};
} // namespace okapi<|MERGE_RESOLUTION|>--- conflicted
+++ resolved
@@ -73,12 +73,10 @@
   std::unique_ptr<AbstractTimer> timer;
   std::shared_ptr<ReadOnlyChassisModel> model;
   ChassisScales chassisScales;
-<<<<<<< HEAD
   QSpeed wheelVelDelta;
   std::shared_ptr<Logger> logger;
   OdomState state;
   std::valarray<std::int32_t> newTicks{0, 0, 0}, tickDiff{0, 0, 0}, lastTicks{0, 0, 0};
-  std::atomic_bool dtorCalled{false};
 
   /**
    * Does the math, side-effect free, for one odom step.
@@ -88,9 +86,7 @@
    * @return The estimated position/orientation offset, sinTheta, cosTheta.
    */
   virtual OdomState odomMathStep(std::valarray<std::int32_t> &tickDiff, const QTime &deltaT);
-=======
   std::valarray<std::int32_t> newTicks{0, 0}, tickDiff{0, 0}, lastTicks{0, 0};
   QLength mm{0_m};
->>>>>>> 9ae16584
 };
 } // namespace okapi