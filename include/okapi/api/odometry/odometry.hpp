/**
 * @author Ryan Benasutti, WPI
 *
 * This Source Code Form is subject to the terms of the Mozilla Public
 * License, v. 2.0. If a copy of the MPL was not distributed with this
 * file, You can obtain one at http://mozilla.org/MPL/2.0/.
 */
#pragma once

#include "okapi/api/chassis/controller/chassisScales.hpp"
#include "okapi/api/chassis/model/readOnlyChassisModel.hpp"
#include "okapi/api/units/QSpeed.hpp"
#include "okapi/api/util/abstractRate.hpp"
#include "okapi/api/util/logging.hpp"
#include "okapi/api/util/timeUtil.hpp"
#include <atomic>
#include <memory>
#include <valarray>

namespace okapi {
struct OdomState {
  QLength x{0_m};
  QLength y{0_m};
  QAngle theta{0_deg};
};

class Odometry {
  public:
  /**
   * Odometry. Tracks the movement of the robot and estimates its position in coordinates
   * relative to the start (assumed to be (0, 0, 0)).
   *
   * @param itimeUtil The TimeUtil.
   * @param imodel The chassis model for reading sensors.
   * @param ichassisScales The chassis dimensions.
<<<<<<< HEAD
   * @param iwheelVelDelta The maximum delta between wheel velocities to consider the robot as
   * driving straight.
=======
   * @param ilogger The logger this instance will log to.
>>>>>>> d7b6409f
   */
  Odometry(const TimeUtil &itimeUtil,
           const std::shared_ptr<ReadOnlyChassisModel> &imodel,
           const ChassisScales &ichassisScales,
<<<<<<< HEAD
           const QSpeed &iwheelVelDelta = 0.0001_mps,
=======
>>>>>>> d7b6409f
           const std::shared_ptr<Logger> &ilogger = std::make_shared<Logger>());

  virtual ~Odometry() = default;

  /**
   * Sets the drive and turn scales.
   */
  virtual void setScales(const ChassisScales &ichassisScales);

  /**
   * Do one odometry step.
   */
  virtual void step();

  /**
   * Returns the current state.
   *
   * @return current state
   */
  virtual OdomState getState() const;

  /**
   * Sets a new state to be the current state.
   *
   * @param istate new state
   */
  virtual void setState(const OdomState &istate);

  protected:
<<<<<<< HEAD
  std::unique_ptr<AbstractRate> rate;
  std::unique_ptr<AbstractTimer> timer;
  std::shared_ptr<ReadOnlyChassisModel> model;
=======
  std::shared_ptr<Logger> logger;
  std::shared_ptr<ReadOnlyChassisModel> model;
  OdomState state;
>>>>>>> d7b6409f
  ChassisScales chassisScales;
  QSpeed wheelVelDelta;
  std::shared_ptr<Logger> logger;
  OdomState state;
  std::valarray<std::int32_t> newTicks{0, 0, 0}, tickDiff{0, 0, 0}, lastTicks{0, 0, 0};

  /**
   * Does the math, side-effect free, for one odom step.
   *
   * @param tickDiff The tick difference from the previous step to this step.
   * @param deltaT The time difference from the previous step to this step.
   * @return The estimated position/orientation offset, sinTheta, cosTheta.
   */
  virtual OdomState odomMathStep(std::valarray<std::int32_t> &tickDiff, const QTime &deltaT);
};
} // namespace okapi<|MERGE_RESOLUTION|>--- conflicted
+++ resolved
@@ -33,20 +33,14 @@
    * @param itimeUtil The TimeUtil.
    * @param imodel The chassis model for reading sensors.
    * @param ichassisScales The chassis dimensions.
-<<<<<<< HEAD
    * @param iwheelVelDelta The maximum delta between wheel velocities to consider the robot as
    * driving straight.
-=======
    * @param ilogger The logger this instance will log to.
->>>>>>> d7b6409f
    */
   Odometry(const TimeUtil &itimeUtil,
            const std::shared_ptr<ReadOnlyChassisModel> &imodel,
            const ChassisScales &ichassisScales,
-<<<<<<< HEAD
            const QSpeed &iwheelVelDelta = 0.0001_mps,
-=======
->>>>>>> d7b6409f
            const std::shared_ptr<Logger> &ilogger = std::make_shared<Logger>());
 
   virtual ~Odometry() = default;
@@ -76,18 +70,12 @@
   virtual void setState(const OdomState &istate);
 
   protected:
-<<<<<<< HEAD
+  std::shared_ptr<Logger> logger;
   std::unique_ptr<AbstractRate> rate;
   std::unique_ptr<AbstractTimer> timer;
   std::shared_ptr<ReadOnlyChassisModel> model;
-=======
-  std::shared_ptr<Logger> logger;
-  std::shared_ptr<ReadOnlyChassisModel> model;
-  OdomState state;
->>>>>>> d7b6409f
   ChassisScales chassisScales;
   QSpeed wheelVelDelta;
-  std::shared_ptr<Logger> logger;
   OdomState state;
   std::valarray<std::int32_t> newTicks{0, 0, 0}, tickDiff{0, 0, 0}, lastTicks{0, 0, 0};
 
