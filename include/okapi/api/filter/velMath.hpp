/**
 * @author Ryan Benasutti, WPI
 *
 * This Source Code Form is subject to the terms of the Mozilla Public
 * License, v. 2.0. If a copy of the MPL was not distributed with this
 * file, You can obtain one at http://mozilla.org/MPL/2.0/.
 */
#pragma once

#include "okapi/api/filter/composableFilter.hpp"
#include "okapi/api/units/QAngularAcceleration.hpp"
#include "okapi/api/units/QAngularSpeed.hpp"
#include "okapi/api/units/QTime.hpp"
#include "okapi/api/util/abstractTimer.hpp"
#include "okapi/api/util/logging.hpp"
#include <memory>

namespace okapi {
class VelMath {
  public:
  /**
   * Velocity math helper. Calculates filtered velocity. Throws a std::invalid_argument exception
   * if iticksPerRev is zero.
   *
   * @param iticksPerRev number of ticks per revolution (or whatever units you are using)
   * @param ifilter filter used for filtering the calculated velocity
   * @param isampleTime the minimum time between velocity measurements
   * @param ilogger The logger this instance will log to.
   */
  VelMath(double iticksPerRev,
          std::unique_ptr<Filter> ifilter,
          QTime isampleTime,
          std::unique_ptr<AbstractTimer> iloopDtTimer,
          const std::shared_ptr<Logger> &ilogger = std::make_shared<Logger>());

  virtual ~VelMath();

  /**
   * Calculates the current velocity and acceleration. Returns the (filtered) velocity.
   *
   * @param inewPos new position
   * @return current (filtered) velocity
   */
  virtual QAngularSpeed step(double inewPos);

  /**
   * Sets ticks per revolution (or whatever units you are using).
   *
   * @para iTPR ticks per revolution
   */
  virtual void setTicksPerRev(double iTPR);

  /**
   * Returns the last calculated velocity.
   */
  virtual QAngularSpeed getVelocity() const;

  /**
   * Returns the last calculated acceleration.
   */
  virtual QAngularAcceleration getAccel() const;

  protected:
<<<<<<< HEAD
  std::shared_ptr<Logger> logger;
  QAngularSpeed vel;
  QAngularSpeed lastVel;
  QAngularAcceleration accel;
  double lastPos = 0;
=======
  Logger *logger;
  QAngularSpeed vel{0_rpm};
  QAngularSpeed lastVel{0_rpm};
  QAngularAcceleration accel{0.0};
  double lastPos{0};
>>>>>>> 7cd6573c
  double ticksPerRev;

  QTime sampleTime;
  std::unique_ptr<AbstractTimer> loopDtTimer;
  std::unique_ptr<Filter> filter;
};
} // namespace okapi<|MERGE_RESOLUTION|>--- conflicted
+++ resolved
@@ -61,19 +61,11 @@
   virtual QAngularAcceleration getAccel() const;
 
   protected:
-<<<<<<< HEAD
   std::shared_ptr<Logger> logger;
-  QAngularSpeed vel;
-  QAngularSpeed lastVel;
-  QAngularAcceleration accel;
-  double lastPos = 0;
-=======
-  Logger *logger;
   QAngularSpeed vel{0_rpm};
   QAngularSpeed lastVel{0_rpm};
   QAngularAcceleration accel{0.0};
   double lastPos{0};
->>>>>>> 7cd6573c
   double ticksPerRev;
 
   QTime sampleTime;
