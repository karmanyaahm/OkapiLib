--- conflicted
+++ resolved
@@ -125,12 +125,8 @@
   AbstractMotor::GearsetRatioPair getGearsetRatioPair() const override;
 
   protected:
-<<<<<<< HEAD
   std::shared_ptr<Logger> logger;
-=======
-  Logger *logger;
   TimeUtil timeUtil;
->>>>>>> 9ae7fc65
   std::unique_ptr<AbstractRate> rate;
   std::unique_ptr<IterativePosPIDController> distancePid;
   std::unique_ptr<IterativePosPIDController> turnPid;
