--- conflicted
+++ resolved
@@ -18,26 +18,17 @@
 class OdomChassisController : public ChassisController {
   public:
   /**
-<<<<<<< HEAD
    * Odometry based chassis controller. Starts task at the default for odometry when constructed,
-   * which calls `Odometry::step` every `10ms`.
-=======
-   * Odometry based chassis controller. Starts task at the default for odometry when constructed.
-   * The default StateMode is `StateMode::FRAME_TRANSFORMATION`.
->>>>>>> d8de4b61
+   * which calls `Odometry::step` every `10ms`. The default StateMode is `StateMode::FRAME_TRANSFORMATION`.
    *
    * Moves the robot around in the odom frame. Instead of telling the robot to drive forward or
    * turn some amount, you instead tell it to drive to a specific point on the field or turn to
    * a specific angle relative to its starting position.
    *
    * @param itimeUtil The TimeUtil.
-<<<<<<< HEAD
-   * @param iodometry The odometry instance to run in a new task.
-=======
-   * @param iparams odometry parameters for the internal odometry math
+   * @param iodometry The Odometry instance to run in a new task.
    * @param imode The new default StateMode used to interpret target points and query the Odometry
    * state.
->>>>>>> d8de4b61
    * @param imoveThreshold minimum length movement (smaller movements will be skipped)
    * @param iturnThreshold minimum angle turn (smaller turns will be skipped)
    */
