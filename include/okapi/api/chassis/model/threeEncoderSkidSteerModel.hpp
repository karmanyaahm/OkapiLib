/**
 * @author Ryan Benasutti, WPI
 *
 * This Source Code Form is subject to the terms of the Mozilla Public
 * License, v. 2.0. If a copy of the MPL was not distributed with this
 * file, You can obtain one at http://mozilla.org/MPL/2.0/.
 */
#ifndef _OKAPI_THREEENCODERSKIDSTEERMODEL_HPP_
#define _OKAPI_THREEENCODERSKIDSTEERMODEL_HPP_

#include "okapi/api/chassis/model/skidSteerModel.hpp"

namespace okapi {
<<<<<<< HEAD
class ThreeEncoderSkidSteerModelArgs : public SkidSteerModelArgs {
  public:
  ThreeEncoderSkidSteerModelArgs(std::shared_ptr<AbstractMotor> ileftSideMotor,
                                 std::shared_ptr<AbstractMotor> irightSideMotor,
                                 std::shared_ptr<ContinuousRotarySensor> imiddleEnc,
                                 double imaxOutput = 127);

  ThreeEncoderSkidSteerModelArgs(std::shared_ptr<AbstractMotor> ileftSideMotor,
                                 std::shared_ptr<AbstractMotor> irightSideMotor,
                                 std::shared_ptr<ContinuousRotarySensor> ileftEnc,
                                 std::shared_ptr<ContinuousRotarySensor> imiddleEnc,
                                 std::shared_ptr<ContinuousRotarySensor> irightEnc,
                                 double imaxOutput = 127);

  std::shared_ptr<ContinuousRotarySensor> middleSensor;
};

=======
>>>>>>> 0bd43d55
class ThreeEncoderSkidSteerModel : public SkidSteerModel {
  public:
  /**
   * Model for a skid steer drive (wheels parallel with robot's direction of motion). When all
   * motors are powered +127, the robot should move forward in a straight line.
   *
   * @param ileftSideMotor left side motor
   * @param irightSideMotor right side motor
   * @param imiddleEnc middle encoder (mounted perpendicular to the left and right side encoders)
   */
  ThreeEncoderSkidSteerModel(std::shared_ptr<AbstractMotor> ileftSideMotor,
                             std::shared_ptr<AbstractMotor> irightSideMotor,
                             std::shared_ptr<ContinuousRotarySensor> imiddleEnc,
                             double imaxOutput = 127);

  /**
   * Model for a skid steer drive (wheels parallel with robot's direction of motion). When all
   * motors are powered +127, the robot should move forward in a straight line.
   *
   * @param ileftSideMotor left side motor
   * @param irightSideMotor right side motor
   * @param ileftEnc left side encoder
   * @param imiddleEnc middle encoder (mounted perpendicular to the left and right side encoders)
   * @param irightEnc right side encoder
   */
  ThreeEncoderSkidSteerModel(std::shared_ptr<AbstractMotor> ileftSideMotor,
                             std::shared_ptr<AbstractMotor> irightSideMotor,
                             std::shared_ptr<ContinuousRotarySensor> ileftEnc,
                             std::shared_ptr<ContinuousRotarySensor> imiddleEnc,
                             std::shared_ptr<ContinuousRotarySensor> irightEnc,
                             double imaxOutput = 127);

  /**
   * Read the sensors.
   *
   * @return sensor readings in the format {left, right, middle}
   */
  std::valarray<std::int32_t> getSensorVals() const override;

  protected:
  std::shared_ptr<ContinuousRotarySensor> middleSensor;
};
} // namespace okapi

#endif<|MERGE_RESOLUTION|>--- conflicted
+++ resolved
@@ -11,26 +11,6 @@
 #include "okapi/api/chassis/model/skidSteerModel.hpp"
 
 namespace okapi {
-<<<<<<< HEAD
-class ThreeEncoderSkidSteerModelArgs : public SkidSteerModelArgs {
-  public:
-  ThreeEncoderSkidSteerModelArgs(std::shared_ptr<AbstractMotor> ileftSideMotor,
-                                 std::shared_ptr<AbstractMotor> irightSideMotor,
-                                 std::shared_ptr<ContinuousRotarySensor> imiddleEnc,
-                                 double imaxOutput = 127);
-
-  ThreeEncoderSkidSteerModelArgs(std::shared_ptr<AbstractMotor> ileftSideMotor,
-                                 std::shared_ptr<AbstractMotor> irightSideMotor,
-                                 std::shared_ptr<ContinuousRotarySensor> ileftEnc,
-                                 std::shared_ptr<ContinuousRotarySensor> imiddleEnc,
-                                 std::shared_ptr<ContinuousRotarySensor> irightEnc,
-                                 double imaxOutput = 127);
-
-  std::shared_ptr<ContinuousRotarySensor> middleSensor;
-};
-
-=======
->>>>>>> 0bd43d55
 class ThreeEncoderSkidSteerModel : public SkidSteerModel {
   public:
   /**
