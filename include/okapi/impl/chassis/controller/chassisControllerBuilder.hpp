--- conflicted
+++ resolved
@@ -155,6 +155,28 @@
                                       const IterativePosPIDController::Gains &iangleGains);
 
   /**
+   * Sets the odometry information, causing the builder to generate an Odometry variant.
+   *
+   * @param imoveThreshold The minimum length movement.
+   * @param iturnThreshold The minimum angle turn.
+   * @return An ongoing builder.
+   */
+  ChassisControllerBuilder &withOdometry(const QLength &imoveThreshold = 10_mm,
+                                         const QAngle &iturnThreshold = 1_deg);
+
+  /**
+   * Sets the odometry information, causing the builder to generate an Odometry variant.
+   *
+   * @param iodometry The odometry object.
+   * @param imoveThreshold The minimum length movement.
+   * @param iturnThreshold The minimum angle turn.
+   * @return An ongoing builder.
+   */
+  ChassisControllerBuilder &withOdometry(std::unique_ptr<Odometry> iodometry,
+                                         const QLength &imoveThreshold = 10_mm,
+                                         const QAngle &iturnThreshold = 1_deg);
+
+  /**
    * Sets the derivative filters. Uses a PassthroughFilter by default.
    *
    * @param idistanceFilter The distance controller's filter.
@@ -177,33 +199,7 @@
   ChassisControllerBuilder &withTimeUtilFactory(const TimeUtilFactory &itimeUtilFactory);
 
   /**
-<<<<<<< HEAD
-   * Sets the odometry information, causing the builder to generate an Odometry variant.
-   *
-   * @param imoveThreshold The minimum length movement.
-   * @param iturnThreshold The minimum angle turn.
-   * @return An ongoing builder.
-   */
-  ChassisControllerBuilder &withOdometry(const QLength &imoveThreshold = 10_mm,
-                                         const QAngle &iturnThreshold = 1_deg);
-
-  /**
-   * Sets the odometry information, causing the builder to generate an Odometry variant.
-   *
-   * @param iodometry The odometry object.
-   * @param imoveThreshold The minimum length movement.
-   * @param iturnThreshold The minimum angle turn.
-   * @return An ongoing builder.
-   */
-  ChassisControllerBuilder &withOdometry(std::unique_ptr<Odometry> iodometry,
-                                         const QLength &imoveThreshold = 10_mm,
-                                         const QAngle &iturnThreshold = 1_deg);
-
-  /**
-   * Sets the gearset.
-=======
    * Sets the gearset. The default gearset is derived from the motor's.
->>>>>>> ca6997d3
    *
    * @param igearset The gearset.
    * @return An ongoing builder.
