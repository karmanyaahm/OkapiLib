--- conflicted
+++ resolved
@@ -41,8 +41,7 @@
 
 
 ```cpp
-<<<<<<< HEAD
-auto myChassis =
+std::shared_ptr<ChassisController> myChassis =
     ChassisControllerBuilder()
         .withMotors({1, 2}, {-3, -4})
         // Green gearset, 4 in wheel diam, 11.5 in wheel track, 5:3 external gear ratio
@@ -52,25 +51,11 @@
         )
         .build();
 
-auto profileController =
+std::shared_ptr<AsyncMotionProfileController> profileController =
     AsyncMotionProfileControllerBuilder()
         .withLimits({1.0, 2.0, 10.0})
         .withOutput(myChassis)
         .buildMotionProfileController();
-=======
-std::shared_ptr<ChassisController> myChassis =
-  ChassisControllerBuilder()
-    .withMotors({1, 2}, {-3, -4})
-    // Green gearset, 4 in wheel diam, 11.5 in wheel track
-    .withDimensions(AbstractMotor::gearset::green, {{4_in, 11.5_in}, imev5GreenTPR})
-    .build();
-
-std::shared_ptr<AsyncMotionProfileController> profileController =
-  AsyncMotionProfileControllerBuilder()
-    .withLimits({1.0, 2.0, 10.0})
-    .withOutput(myChassis)
-    .buildMotionProfileController();
->>>>>>> 371183a5
 ```
 
 Next, let's create a motion profile. A profile is created with a list of points
@@ -117,8 +102,7 @@
 In total, here is how to initialize and use a 2D motion profiling controller:
 
 ```cpp
-<<<<<<< HEAD
-auto myChassis =
+std::shared_ptr<ChassisController> myChassis =
     ChassisControllerBuilder()
         .withMotors({1, 2}, {-3, -4})
         // Green gearset, 4 in wheel diam, 11.5 in wheel track, 5:3 external gear ratio
@@ -127,14 +111,6 @@
             {{4_in, 11.5_in}, imev5GreenTPR * (5.0 / 3.0)}
         )
         .build();
-=======
-std::shared_ptr<ChassisController> myChassis =
-  ChassisControllerBuilder()
-    .withMotors({1, 2}, {-3, -4})
-    // Green gearset, 4 in wheel diam, 11.5 in wheel track
-    .withDimensions(AbstractMotor::gearset::green, {{4_in, 11.5_in}, imev5GreenTPR})
-    .build();
->>>>>>> 371183a5
 
 std::shared_ptr<AsyncMotionProfileController> profileController = 
   AsyncMotionProfileControllerBuilder()
