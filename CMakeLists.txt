cmake_minimum_required(VERSION 3.6)
project(OkapiLibV5)

set(CMAKE_MODULE_PATH ${PROJECT_SOURCE_DIR}/CMakeModules)
if(CMAKE_COMPILER_IS_GNUCXX)
    include(CodeCoverage)
    setup_target_for_coverage(${PROJECT_NAME}_coverage tests coverage)
endif()

set(CMAKE_CXX_FLAGS "${CMAKE_CXX_FLAGS} -std=gnu++17 -Wall -Wextra -Wshadow -Wnull-dereference -pthread -g -O0 -fprofile-arcs -ftest-coverage -D THREADS_STD")

enable_testing()

# Download and unpack googletest at configure time
configure_file(CMakeLists.txt.in googletest-download/CMakeLists.txt)
execute_process(COMMAND ${CMAKE_COMMAND} -G "${CMAKE_GENERATOR}" .
        RESULT_VARIABLE result
        WORKING_DIRECTORY ${CMAKE_BINARY_DIR}/googletest-download )
if(result)
    message(FATAL_ERROR "CMake step for googletest failed: ${result}")
endif()
execute_process(COMMAND ${CMAKE_COMMAND} --build .
        RESULT_VARIABLE result
        WORKING_DIRECTORY ${CMAKE_BINARY_DIR}/googletest-download )
if(result)
    message(FATAL_ERROR "Build step for googletest failed: ${result}")
endif()

# Prevent overriding the parent project's compiler/linker
# settings on Windows
set(gtest_force_shared_crt ON CACHE BOOL "" FORCE)

# Add googletest directly to our build. This defines
# the gtest and gtest_main targets.
add_subdirectory(${CMAKE_BINARY_DIR}/googletest-src
                 ${CMAKE_BINARY_DIR}/googletest-build
                 EXCLUDE_FROM_ALL)

# The gtest/gtest_main targets carry header search path
# dependencies automatically when using CMake 2.8.11 or
# later. Otherwise we have to add them here ourselves.
if (CMAKE_VERSION VERSION_LESS 2.8.11)
    include_directories("${gtest_SOURCE_DIR}/include")
endif()

include_directories(include)

add_executable(OkapiLibV5
        include/okapi/api/chassis/controller/chassisController.hpp
        include/okapi/api/chassis/controller/chassisControllerIntegrated.hpp
        include/okapi/api/chassis/controller/chassisControllerPid.hpp
        include/okapi/api/chassis/controller/chassisScales.hpp
        include/okapi/api/chassis/controller/odomChassisController.hpp
        include/okapi/api/chassis/controller/odomChassisControllerIntegrated.hpp
        include/okapi/api/chassis/controller/odomChassisControllerPid.hpp
        include/okapi/api/chassis/model/chassisModel.hpp
        include/okapi/api/chassis/model/skidSteerModel.hpp
        include/okapi/api/chassis/model/threeEncoderSkidSteerModel.hpp
        include/okapi/api/chassis/model/xDriveModel.hpp
        include/okapi/api/control/async/asyncController.hpp
        include/okapi/api/control/async/asyncPosIntegratedController.hpp
        include/okapi/api/control/async/asyncPositionController.hpp
        include/okapi/api/control/async/asyncPosPidController.hpp
        include/okapi/api/control/async/asyncVelIntegratedController.hpp
        include/okapi/api/control/async/asyncVelocityController.hpp
        include/okapi/api/control/async/asyncVelPidController.hpp
        include/okapi/api/control/async/asyncWrapper.hpp
        include/okapi/api/control/iterative/iterativeController.hpp
        include/okapi/api/control/iterative/iterativeMotorVelocityController.hpp
        include/okapi/api/control/iterative/iterativePositionController.hpp
        include/okapi/api/control/iterative/iterativePosPidController.hpp
        include/okapi/api/control/iterative/iterativeVelocityController.hpp
        include/okapi/api/control/iterative/iterativeVelPidController.hpp
        include/okapi/api/control/util/controllerRunner.hpp
        include/okapi/api/control/util/flywheelSimulator.hpp
        include/okapi/api/control/util/pidTuner.hpp
        include/okapi/api/control/util/settledUtil.hpp
        include/okapi/api/control/closedLoopController.hpp
        include/okapi/api/control/controllerInput.hpp
        include/okapi/api/control/controllerOutput.hpp
        include/okapi/api/device/button/abstractButton.hpp
        include/okapi/api/device/button/buttonBase.hpp
        include/okapi/api/device/motor/abstractMotor.hpp
        include/okapi/api/device/rotarysensor/continuousRotarySensor.hpp
        include/okapi/api/device/rotarysensor/rotarySensor.hpp
        include/okapi/api/filter/averageFilter.hpp
        include/okapi/api/filter/composableFilter.hpp
        include/okapi/api/filter/demaFilter.hpp
        include/okapi/api/filter/ekfFilter.hpp
        include/okapi/api/filter/emaFilter.hpp
        include/okapi/api/filter/filter.hpp
        include/okapi/api/filter/filteredControllerInput.hpp
        include/okapi/api/filter/medianFilter.hpp
        include/okapi/api/filter/passthroughFilter.hpp
        include/okapi/api/filter/velMath.hpp
        include/okapi/api/odometry/odometry.hpp
        include/okapi/api/odometry/odomMath.hpp
        include/okapi/api/odometry/threeEncoderOdometry.hpp
        include/okapi/api/units/QAcceleration.hpp
        include/okapi/api/units/QAngle.hpp
        include/okapi/api/units/QAngularAcceleration.hpp
        include/okapi/api/units/QAngularJerk.hpp
        include/okapi/api/units/QAngularSpeed.hpp
        include/okapi/api/units/QArea.hpp
        include/okapi/api/units/QForce.hpp
        include/okapi/api/units/QFrequency.hpp
        include/okapi/api/units/QJerk.hpp
        include/okapi/api/units/QLength.hpp
        include/okapi/api/units/QMass.hpp
        include/okapi/api/units/QPressure.hpp
        include/okapi/api/units/QSpeed.hpp
        include/okapi/api/units/QTime.hpp
        include/okapi/api/units/QTorque.hpp
        include/okapi/api/units/QVolume.hpp
        include/okapi/api/units/RQuantity.hpp
        include/okapi/api/util/abstractRate.hpp
        include/okapi/api/util/abstractTimer.hpp
        include/okapi/api/util/mathUtil.hpp
        include/okapi/api/util/supplier.hpp
        include/okapi/api/coreProsAPI.hpp
        include/test/crossPlatformTestRunner.hpp
        include/test/tests/api/implMocks.hpp
        src/api/chassis/controller/chassisController.cpp
        src/api/chassis/controller/chassisControllerIntegrated.cpp
        src/api/chassis/controller/chassisControllerPid.cpp
        src/api/chassis/controller/odomChassisController.cpp
        src/api/chassis/controller/odomChassisControllerIntegrated.cpp
        src/api/chassis/controller/odomChassisControllerPid.cpp
        src/api/chassis/model/chassisModel.cpp
        src/api/chassis/model/skidSteerModel.cpp
        src/api/chassis/model/threeEncoderSkidSteerModel.cpp
        src/api/chassis/model/xDriveModel.cpp
        src/api/control/async/asyncController.cpp
        src/api/control/async/asyncPosIntegratedController.cpp
        src/api/control/async/asyncPosPidController.cpp
        src/api/control/async/asyncVelIntegratedController.cpp
        src/api/control/async/asyncVelPidController.cpp
        src/api/control/async/asyncWrapper.cpp
        src/api/control/iterative/iterativeController.cpp
        src/api/control/iterative/iterativeMotorVelocityController.cpp
        src/api/control/iterative/iterativePosPidController.cpp
        src/api/control/iterative/iterativeVelPidController.cpp
        src/api/control/util/controllerRunner.cpp
        src/api/control/util/flywheelSimulator.cpp
        src/api/control/util/pidTuner.cpp
        src/api/control/util/settledUtil.cpp
        src/api/device/button/abstractButton.cpp
        src/api/device/button/buttonBase.cpp
        src/api/device/motor/abstractMotor.cpp
        src/api/device/rotarysensor/rotarySensor.cpp
        src/api/filter/composableFilter.cpp
        src/api/filter/demaFilter.cpp
        src/api/filter/ekfFilter.cpp
        src/api/filter/emaFilter.cpp
        src/api/filter/filter.cpp
        src/api/filter/passthroughFilter.cpp
        src/api/filter/velMath.cpp
        src/api/odometry/odometry.cpp
        src/api/odometry/odomMath.cpp
        src/api/odometry/threeEncoderOdometry.cpp
        src/api/util/abstractRate.cpp
        src/api/util/abstractTimer.cpp
        test/buttonTests.cpp
        test/chassisControllerTests.cpp
        test/chassisModelTests.cpp
        test/controllerTests.cpp
        test/controlTests.cpp
        test/filterTests.cpp
        test/implMocks.cpp
        include/test/tests/api/odometryTests.hpp
        test/odometryTests.cpp
        test/utilTests.cpp
        test/unitTests.cpp
        test/implMocks.cpp
        src/api/util/timeUtil.cpp
<<<<<<< HEAD
        include/okapi/api/util/timeUtil.hpp
        include/okapi/api/chassis/model/readOnlyChassisModel.hpp
        src/api/chassis/model/readOnlyChassisModel.cpp
        src/api/chassis/controller/chassisScales.cpp)
=======
        include/okapi/api/util/timeUtil.hpp include/okapi/api/chassis/model/readOnlyChassisModel.hpp src/api/chassis/model/readOnlyChassisModel.cpp include/okapi/api/util/logging.hpp src/api/util/logging.cpp test/loggerTests.cpp)
>>>>>>> e751aa5d

# Link against gtest
target_link_libraries(OkapiLibV5 gtest_main)<|MERGE_RESOLUTION|>--- conflicted
+++ resolved
@@ -173,14 +173,8 @@
         test/unitTests.cpp
         test/implMocks.cpp
         src/api/util/timeUtil.cpp
-<<<<<<< HEAD
-        include/okapi/api/util/timeUtil.hpp
-        include/okapi/api/chassis/model/readOnlyChassisModel.hpp
-        src/api/chassis/model/readOnlyChassisModel.cpp
-        src/api/chassis/controller/chassisScales.cpp)
-=======
+        src/api/chassis/controller/chassisScales.cpp
         include/okapi/api/util/timeUtil.hpp include/okapi/api/chassis/model/readOnlyChassisModel.hpp src/api/chassis/model/readOnlyChassisModel.cpp include/okapi/api/util/logging.hpp src/api/util/logging.cpp test/loggerTests.cpp)
->>>>>>> e751aa5d
 
 # Link against gtest
 target_link_libraries(OkapiLibV5 gtest_main)