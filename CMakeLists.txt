cmake_minimum_required(VERSION 3.6)
project(OkapiLibV5)

set(CMAKE_MODULE_PATH ${PROJECT_SOURCE_DIR}/CMakeModules)
if(CMAKE_COMPILER_IS_GNUCXX)
    include(CodeCoverage)
    setup_target_for_coverage(${PROJECT_NAME}_coverage tests coverage)
endif()

set(CMAKE_CXX_FLAGS "${CMAKE_CXX_FLAGS} -std=gnu++17 -Wall -Wextra -Wshadow -Wnull-dereference -pthread -g -O0 -fprofile-arcs -ftest-coverage -D THREADS_STD")

enable_testing()

# Download and unpack googletest at configure time
configure_file(CMakeLists.txt.in googletest-download/CMakeLists.txt)
execute_process(COMMAND ${CMAKE_COMMAND} -G "${CMAKE_GENERATOR}" .
        RESULT_VARIABLE result
        WORKING_DIRECTORY ${CMAKE_BINARY_DIR}/googletest-download )
if(result)
    message(FATAL_ERROR "CMake step for googletest failed: ${result}")
endif()
execute_process(COMMAND ${CMAKE_COMMAND} --build .
        RESULT_VARIABLE result
        WORKING_DIRECTORY ${CMAKE_BINARY_DIR}/googletest-download )
if(result)
    message(FATAL_ERROR "Build step for googletest failed: ${result}")
endif()

# Prevent overriding the parent project's compiler/linker
# settings on Windows
set(gtest_force_shared_crt ON CACHE BOOL "" FORCE)

# Add googletest directly to our build. This defines
# the gtest and gtest_main targets.
add_subdirectory(${CMAKE_BINARY_DIR}/googletest-src
                 ${CMAKE_BINARY_DIR}/googletest-build
                 EXCLUDE_FROM_ALL)

# The gtest/gtest_main targets carry header search path
# dependencies automatically when using CMake 2.8.11 or
# later. Otherwise we have to add them here ourselves.
if (CMAKE_VERSION VERSION_LESS 2.8.11)
    include_directories("${gtest_SOURCE_DIR}/include")
endif()

include_directories(include)

add_executable(OkapiLibV5
        include/okapi/api/chassis/controller/chassisController.hpp
        include/okapi/api/chassis/controller/chassisControllerIntegrated.hpp
        include/okapi/api/chassis/controller/chassisControllerPid.hpp
        include/okapi/api/chassis/controller/chassisScales.hpp
        include/okapi/api/chassis/controller/odomChassisController.hpp
        include/okapi/api/chassis/controller/odomChassisControllerIntegrated.hpp
        include/okapi/api/chassis/controller/odomChassisControllerPid.hpp
        include/okapi/api/chassis/model/chassisModel.hpp
        include/okapi/api/chassis/model/skidSteerModel.hpp
        include/okapi/api/chassis/model/threeEncoderSkidSteerModel.hpp
        include/okapi/api/chassis/model/xDriveModel.hpp
        include/okapi/api/control/async/asyncController.hpp
        include/okapi/api/control/async/asyncPosIntegratedController.hpp
        include/okapi/api/control/async/asyncPositionController.hpp
        include/okapi/api/control/async/asyncPosPidController.hpp
        include/okapi/api/control/async/asyncVelIntegratedController.hpp
        include/okapi/api/control/async/asyncVelocityController.hpp
        include/okapi/api/control/async/asyncVelPidController.hpp
        include/okapi/api/control/async/asyncWrapper.hpp
        include/okapi/api/control/iterative/iterativeController.hpp
        include/okapi/api/control/iterative/iterativeMotorVelocityController.hpp
        include/okapi/api/control/iterative/iterativePositionController.hpp
        include/okapi/api/control/iterative/iterativePosPidController.hpp
        include/okapi/api/control/iterative/iterativeVelocityController.hpp
        include/okapi/api/control/iterative/iterativeVelPidController.hpp
        include/okapi/api/control/util/controllerRunner.hpp
        include/okapi/api/control/util/flywheelSimulator.hpp
        include/okapi/api/control/util/pidTuner.hpp
        include/okapi/api/control/util/settledUtil.hpp
        include/okapi/api/control/closedLoopController.hpp
        include/okapi/api/control/controllerInput.hpp
        include/okapi/api/control/controllerOutput.hpp
        include/okapi/api/device/button/abstractButton.hpp
        include/okapi/api/device/button/buttonBase.hpp
        include/okapi/api/device/motor/abstractMotor.hpp
        include/okapi/api/device/rotarysensor/continuousRotarySensor.hpp
        include/okapi/api/device/rotarysensor/rotarySensor.hpp
        include/okapi/api/filter/averageFilter.hpp
        include/okapi/api/filter/composableFilter.hpp
        include/okapi/api/filter/demaFilter.hpp
        include/okapi/api/filter/ekfFilter.hpp
        include/okapi/api/filter/emaFilter.hpp
        include/okapi/api/filter/filter.hpp
        include/okapi/api/filter/filteredControllerInput.hpp
        include/okapi/api/filter/medianFilter.hpp
        include/okapi/api/filter/passthroughFilter.hpp
        include/okapi/api/filter/velMath.hpp
        include/okapi/api/odometry/odometry.hpp
        include/okapi/api/odometry/odomMath.hpp
        include/okapi/api/odometry/threeEncoderOdometry.hpp
        include/okapi/api/units/QAcceleration.hpp
        include/okapi/api/units/QAngle.hpp
        include/okapi/api/units/QAngularAcceleration.hpp
        include/okapi/api/units/QAngularJerk.hpp
        include/okapi/api/units/QAngularSpeed.hpp
        include/okapi/api/units/QArea.hpp
        include/okapi/api/units/QForce.hpp
        include/okapi/api/units/QFrequency.hpp
        include/okapi/api/units/QJerk.hpp
        include/okapi/api/units/QLength.hpp
        include/okapi/api/units/QMass.hpp
        include/okapi/api/units/QPressure.hpp
        include/okapi/api/units/QSpeed.hpp
        include/okapi/api/units/QTime.hpp
        include/okapi/api/units/QTorque.hpp
        include/okapi/api/units/QVolume.hpp
        include/okapi/api/units/RQuantity.hpp
        include/okapi/api/util/abstractRate.hpp
        include/okapi/api/util/abstractTimer.hpp
        include/okapi/api/util/mathUtil.hpp
        include/okapi/api/util/supplier.hpp
        include/okapi/api/coreProsAPI.hpp
        include/test/crossPlatformTestRunner.hpp
        include/test/tests/api/implMocks.hpp
        src/api/chassis/controller/chassisController.cpp
        src/api/chassis/controller/chassisControllerIntegrated.cpp
        src/api/chassis/controller/chassisControllerPid.cpp
        src/api/chassis/controller/odomChassisController.cpp
        src/api/chassis/controller/odomChassisControllerIntegrated.cpp
        src/api/chassis/controller/odomChassisControllerPid.cpp
        src/api/chassis/model/chassisModel.cpp
        src/api/chassis/model/skidSteerModel.cpp
        src/api/chassis/model/threeEncoderSkidSteerModel.cpp
        src/api/chassis/model/xDriveModel.cpp
        src/api/control/async/asyncPosIntegratedController.cpp
        src/api/control/async/asyncPosPidController.cpp
        src/api/control/async/asyncVelIntegratedController.cpp
        src/api/control/async/asyncVelPidController.cpp
        src/api/control/iterative/iterativeMotorVelocityController.cpp
        src/api/control/iterative/iterativePosPidController.cpp
        src/api/control/iterative/iterativeVelPidController.cpp
        src/api/control/util/flywheelSimulator.cpp
        src/api/control/util/pidTuner.cpp
        src/api/control/util/settledUtil.cpp
        src/api/device/button/abstractButton.cpp
        src/api/device/button/buttonBase.cpp
        src/api/device/motor/abstractMotor.cpp
        src/api/device/rotarysensor/rotarySensor.cpp
        src/api/filter/composableFilter.cpp
        src/api/filter/demaFilter.cpp
        src/api/filter/ekfFilter.cpp
        src/api/filter/emaFilter.cpp
        src/api/filter/filter.cpp
        src/api/filter/passthroughFilter.cpp
        src/api/filter/velMath.cpp
        src/api/odometry/odometry.cpp
        src/api/odometry/odomMath.cpp
        src/api/odometry/threeEncoderOdometry.cpp
        src/api/util/abstractRate.cpp
        src/api/util/abstractTimer.cpp
        test/buttonTests.cpp
        test/chassisControllerTests.cpp
        test/chassisModelTests.cpp
        test/controllerTests.cpp
        test/controlTests.cpp
        test/filterTests.cpp
        test/implMocks.cpp
        include/test/tests/api/odometryTests.hpp
        test/odometryTests.cpp
        test/utilTests.cpp
        test/unitTests.cpp
        test/implMocks.cpp
        src/api/util/timeUtil.cpp
<<<<<<< HEAD
        src/api/chassis/controller/chassisScales.cpp
        include/okapi/api/util/timeUtil.hpp include/okapi/api/chassis/model/readOnlyChassisModel.hpp src/api/chassis/model/readOnlyChassisModel.cpp include/okapi/api/util/logging.hpp src/api/util/logging.cpp test/loggerTests.cpp)
=======
        include/okapi/api/util/timeUtil.hpp
        include/okapi/api/chassis/model/readOnlyChassisModel.hpp
        src/api/chassis/model/readOnlyChassisModel.cpp
        include/okapi/api/util/logging.hpp
        src/api/util/logging.cpp
        test/loggerTests.cpp
        src/pathfinder/generator.c
        src/pathfinder/io.c
        src/pathfinder/mathutil.c
        src/pathfinder/spline.c
        src/pathfinder/trajectory.c
        src/pathfinder/fit/hermite.c
        src/pathfinder/followers/distance.c
        src/pathfinder/followers/encoder.c
        src/pathfinder/modifiers/swerve.c
        src/pathfinder/modifiers/tank.c
        include/okapi/api/control/async/asyncMotionProfileController.hpp
        src/api/control/async/asyncMotionProfileController.cpp)
>>>>>>> 4a7f507b

# Link against gtest
target_link_libraries(OkapiLibV5 gtest_main)<|MERGE_RESOLUTION|>--- conflicted
+++ resolved
@@ -169,10 +169,6 @@
         test/unitTests.cpp
         test/implMocks.cpp
         src/api/util/timeUtil.cpp
-<<<<<<< HEAD
-        src/api/chassis/controller/chassisScales.cpp
-        include/okapi/api/util/timeUtil.hpp include/okapi/api/chassis/model/readOnlyChassisModel.hpp src/api/chassis/model/readOnlyChassisModel.cpp include/okapi/api/util/logging.hpp src/api/util/logging.cpp test/loggerTests.cpp)
-=======
         include/okapi/api/util/timeUtil.hpp
         include/okapi/api/chassis/model/readOnlyChassisModel.hpp
         src/api/chassis/model/readOnlyChassisModel.cpp
@@ -190,8 +186,8 @@
         src/pathfinder/modifiers/swerve.c
         src/pathfinder/modifiers/tank.c
         include/okapi/api/control/async/asyncMotionProfileController.hpp
-        src/api/control/async/asyncMotionProfileController.cpp)
->>>>>>> 4a7f507b
+        src/api/control/async/asyncMotionProfileController.cpp
+        src/api/chassis/controller/chassisScales.cpp)
 
 # Link against gtest
 target_link_libraries(OkapiLibV5 gtest_main)