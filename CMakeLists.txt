--- conflicted
+++ resolved
@@ -186,11 +186,8 @@
         test/iterativeVelPIDControllerTests.cpp
         test/iterativeMotorVelocityControllerTest.cpp
         test/iterativePosPIDControllerTests.cpp
-<<<<<<< HEAD
         test/odomChassisControllerTests.cpp
-=======
         test/asyncWrapperTests.cpp
->>>>>>> 7b2940ac
         src/pathfinder/generator.c
         src/pathfinder/io.c
         src/pathfinder/mathutil.c
