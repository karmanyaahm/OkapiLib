cmake_minimum_required(VERSION 3.6)
project(OkapiLibV5)

set(CMAKE_MODULE_PATH ${PROJECT_SOURCE_DIR}/CMakeModules)
if(CMAKE_COMPILER_IS_GNUCXX)
    include(CodeCoverage)
    setup_target_for_coverage(${PROJECT_NAME}_coverage tests coverage)
endif()

set(CMAKE_CXX_FLAGS "${CMAKE_CXX_FLAGS} -std=gnu++17 -Wall -Wextra -Wshadow -Wnull-dereference -pthread -g -O0 -fprofile-arcs -ftest-coverage -D THREADS_STD")

enable_testing()

# Download and unpack googletest at configure time
configure_file(CMakeLists.txt.in googletest-download/CMakeLists.txt)
execute_process(COMMAND ${CMAKE_COMMAND} -G "${CMAKE_GENERATOR}" .
        RESULT_VARIABLE result
        WORKING_DIRECTORY ${CMAKE_BINARY_DIR}/googletest-download )
if(result)
    message(FATAL_ERROR "CMake step for googletest failed: ${result}")
endif()
execute_process(COMMAND ${CMAKE_COMMAND} --build .
        RESULT_VARIABLE result
        WORKING_DIRECTORY ${CMAKE_BINARY_DIR}/googletest-download )
if(result)
    message(FATAL_ERROR "Build step for googletest failed: ${result}")
endif()

# Prevent overriding the parent project's compiler/linker
# settings on Windows
set(gtest_force_shared_crt ON CACHE BOOL "" FORCE)

# Add googletest directly to our build. This defines
# the gtest and gtest_main targets.
add_subdirectory(${CMAKE_BINARY_DIR}/googletest-src
                 ${CMAKE_BINARY_DIR}/googletest-build
                 EXCLUDE_FROM_ALL)

# The gtest/gtest_main targets carry header search path
# dependencies automatically when using CMake 2.8.11 or
# later. Otherwise we have to add them here ourselves.
if (CMAKE_VERSION VERSION_LESS 2.8.11)
    include_directories("${gtest_SOURCE_DIR}/include")
endif()

include_directories(include)

add_executable(OkapiLibV5
        include/okapi/api/chassis/controller/chassisController.hpp
        include/okapi/api/chassis/controller/chassisControllerIntegrated.hpp
        include/okapi/api/chassis/controller/chassisControllerPid.hpp
        include/okapi/api/chassis/controller/chassisScales.hpp
        include/okapi/api/chassis/controller/odomChassisController.hpp
        include/okapi/api/chassis/controller/odomChassisControllerIntegrated.hpp
        include/okapi/api/chassis/controller/odomChassisControllerPid.hpp
        include/okapi/api/chassis/model/chassisModel.hpp
        include/okapi/api/chassis/model/skidSteerModel.hpp
        include/okapi/api/chassis/model/threeEncoderSkidSteerModel.hpp
        include/okapi/api/chassis/model/xDriveModel.hpp
        include/okapi/api/control/async/asyncController.hpp
        include/okapi/api/control/async/asyncPosIntegratedController.hpp
        include/okapi/api/control/async/asyncPositionController.hpp
        include/okapi/api/control/async/asyncPosPidController.hpp
        include/okapi/api/control/async/asyncVelIntegratedController.hpp
        include/okapi/api/control/async/asyncVelocityController.hpp
        include/okapi/api/control/async/asyncVelPidController.hpp
        include/okapi/api/control/async/asyncWrapper.hpp
        include/okapi/api/control/iterative/iterativeController.hpp
        include/okapi/api/control/iterative/iterativeMotorVelocityController.hpp
        include/okapi/api/control/iterative/iterativePositionController.hpp
        include/okapi/api/control/iterative/iterativePosPidController.hpp
        include/okapi/api/control/iterative/iterativeVelocityController.hpp
        include/okapi/api/control/iterative/iterativeVelPidController.hpp
        include/okapi/api/control/util/controllerRunner.hpp
        include/okapi/api/control/util/flywheelSimulator.hpp
        include/okapi/api/control/util/pidTuner.hpp
        include/okapi/api/control/util/settledUtil.hpp
        include/okapi/api/control/closedLoopController.hpp
        include/okapi/api/control/controllerInput.hpp
        include/okapi/api/control/controllerOutput.hpp
        include/okapi/api/device/button/abstractButton.hpp
        include/okapi/api/device/button/buttonBase.hpp
        include/okapi/api/device/motor/abstractMotor.hpp
        include/okapi/api/device/rotarysensor/continuousRotarySensor.hpp
        include/okapi/api/device/rotarysensor/rotarySensor.hpp
        include/okapi/api/filter/averageFilter.hpp
        include/okapi/api/filter/composableFilter.hpp
        include/okapi/api/filter/demaFilter.hpp
        include/okapi/api/filter/ekfFilter.hpp
        include/okapi/api/filter/emaFilter.hpp
        include/okapi/api/filter/filter.hpp
        include/okapi/api/filter/filteredControllerInput.hpp
        include/okapi/api/filter/medianFilter.hpp
        include/okapi/api/filter/passthroughFilter.hpp
        include/okapi/api/filter/velMath.hpp
        include/okapi/api/odometry/odometry.hpp
        include/okapi/api/odometry/odomMath.hpp
        include/okapi/api/odometry/threeEncoderOdometry.hpp
        include/okapi/api/units/QAcceleration.hpp
        include/okapi/api/units/QAngle.hpp
        include/okapi/api/units/QAngularAcceleration.hpp
        include/okapi/api/units/QAngularJerk.hpp
        include/okapi/api/units/QAngularSpeed.hpp
        include/okapi/api/units/QArea.hpp
        include/okapi/api/units/QForce.hpp
        include/okapi/api/units/QFrequency.hpp
        include/okapi/api/units/QJerk.hpp
        include/okapi/api/units/QLength.hpp
        include/okapi/api/units/QMass.hpp
        include/okapi/api/units/QPressure.hpp
        include/okapi/api/units/QSpeed.hpp
        include/okapi/api/units/QTime.hpp
        include/okapi/api/units/QTorque.hpp
        include/okapi/api/units/QVolume.hpp
        include/okapi/api/units/RQuantity.hpp
        include/okapi/api/util/abstractRate.hpp
        include/okapi/api/util/abstractTimer.hpp
        include/okapi/api/util/mathUtil.hpp
        include/okapi/api/util/supplier.hpp
        include/okapi/api/coreProsAPI.hpp
        include/test/crossPlatformTestRunner.hpp
        include/test/tests/api/implMocks.hpp
        src/api/chassis/controller/chassisController.cpp
        src/api/chassis/controller/chassisControllerIntegrated.cpp
        src/api/chassis/controller/chassisControllerPid.cpp
<<<<<<< HEAD
        src/api/chassis/controller/odomChassisController.cpp
        src/api/chassis/controller/odomChassisControllerIntegrated.cpp
        src/api/chassis/controller/odomChassisControllerPid.cpp
        src/api/chassis/model/chassisModel.cpp
=======
>>>>>>> 0bd43d55
        src/api/chassis/model/skidSteerModel.cpp
        src/api/chassis/model/threeEncoderSkidSteerModel.cpp
        src/api/chassis/model/xDriveModel.cpp
        src/api/control/async/asyncPosIntegratedController.cpp
        src/api/control/async/asyncPosPidController.cpp
        src/api/control/async/asyncVelIntegratedController.cpp
        src/api/control/async/asyncVelPidController.cpp
        src/api/control/iterative/iterativeMotorVelocityController.cpp
        src/api/control/iterative/iterativePosPidController.cpp
        src/api/control/iterative/iterativeVelPidController.cpp
        src/api/control/util/flywheelSimulator.cpp
        src/api/control/util/pidTuner.cpp
        src/api/control/util/settledUtil.cpp
        src/api/device/button/abstractButton.cpp
        src/api/device/button/buttonBase.cpp
        src/api/device/motor/abstractMotor.cpp
        src/api/device/rotarysensor/rotarySensor.cpp
        src/api/filter/composableFilter.cpp
        src/api/filter/demaFilter.cpp
        src/api/filter/ekfFilter.cpp
        src/api/filter/emaFilter.cpp
        src/api/filter/filter.cpp
        src/api/filter/passthroughFilter.cpp
        src/api/filter/velMath.cpp
        src/api/odometry/odometry.cpp
        src/api/odometry/odomMath.cpp
        src/api/odometry/threeEncoderOdometry.cpp
        src/api/util/abstractRate.cpp
        src/api/util/abstractTimer.cpp
        test/buttonTests.cpp
        test/chassisControllerTests.cpp
        test/chassisModelTests.cpp
        test/controllerTests.cpp
        test/controlTests.cpp
        test/filterTests.cpp
        test/implMocks.cpp
        include/test/tests/api/odometryTests.hpp
        test/odometryTests.cpp
        test/utilTests.cpp
        test/unitTests.cpp
        test/implMocks.cpp
        src/api/util/timeUtil.cpp
        include/okapi/api/util/timeUtil.hpp
        include/okapi/api/chassis/model/readOnlyChassisModel.hpp
        src/api/chassis/model/readOnlyChassisModel.cpp
        include/okapi/api/util/logging.hpp
        src/api/util/logging.cpp
        test/loggerTests.cpp
        src/pathfinder/generator.c
        src/pathfinder/io.c
        src/pathfinder/mathutil.c
        src/pathfinder/spline.c
        src/pathfinder/trajectory.c
        src/pathfinder/fit/hermite.c
        src/pathfinder/followers/distance.c
        src/pathfinder/followers/encoder.c
        src/pathfinder/modifiers/swerve.c
        src/pathfinder/modifiers/tank.c
        include/okapi/api/control/async/asyncMotionProfileController.hpp
        src/api/control/async/asyncMotionProfileController.cpp
        src/api/chassis/controller/chassisScales.cpp test/odomChassisControllerTests.cpp)

# Link against gtest
target_link_libraries(OkapiLibV5 gtest_main)<|MERGE_RESOLUTION|>--- conflicted
+++ resolved
@@ -123,13 +123,9 @@
         src/api/chassis/controller/chassisController.cpp
         src/api/chassis/controller/chassisControllerIntegrated.cpp
         src/api/chassis/controller/chassisControllerPid.cpp
-<<<<<<< HEAD
         src/api/chassis/controller/odomChassisController.cpp
         src/api/chassis/controller/odomChassisControllerIntegrated.cpp
         src/api/chassis/controller/odomChassisControllerPid.cpp
-        src/api/chassis/model/chassisModel.cpp
-=======
->>>>>>> 0bd43d55
         src/api/chassis/model/skidSteerModel.cpp
         src/api/chassis/model/threeEncoderSkidSteerModel.cpp
         src/api/chassis/model/xDriveModel.cpp
