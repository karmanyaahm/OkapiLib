cmake_minimum_required(VERSION 3.6)
project(OkapiLibV5)

set(CMAKE_CXX_STANDARD 17)
set(CMAKE_CXX_FLAGS -pthread)

enable_testing()

# Download and unpack googletest at configure time
configure_file(CMakeLists.txt.in googletest-download/CMakeLists.txt)
execute_process(COMMAND ${CMAKE_COMMAND} -G "${CMAKE_GENERATOR}" .
        RESULT_VARIABLE result
        WORKING_DIRECTORY ${CMAKE_BINARY_DIR}/googletest-download )
if(result)
    message(FATAL_ERROR "CMake step for googletest failed: ${result}")
endif()
execute_process(COMMAND ${CMAKE_COMMAND} --build .
        RESULT_VARIABLE result
        WORKING_DIRECTORY ${CMAKE_BINARY_DIR}/googletest-download )
if(result)
    message(FATAL_ERROR "Build step for googletest failed: ${result}")
endif()

# Prevent overriding the parent project's compiler/linker
# settings on Windows
set(gtest_force_shared_crt ON CACHE BOOL "" FORCE)

# Add googletest directly to our build. This defines
# the gtest and gtest_main targets.
add_subdirectory(${CMAKE_BINARY_DIR}/googletest-src
                 ${CMAKE_BINARY_DIR}/googletest-build
                 EXCLUDE_FROM_ALL)

# The gtest/gtest_main targets carry header search path
# dependencies automatically when using CMake 2.8.11 or
# later. Otherwise we have to add them here ourselves.
if (CMAKE_VERSION VERSION_LESS 2.8.11)
    include_directories("${gtest_SOURCE_DIR}/include")
endif()

include_directories(include)

add_executable(OkapiLibV5
        include/okapi/api/chassis/controller/chassisController.hpp
        include/okapi/api/chassis/controller/chassisScales.hpp
        include/okapi/api/chassis/model/chassisModel.hpp
        include/okapi/api/chassis/model/skidSteerModel.hpp
        include/okapi/api/chassis/model/threeEncoderSkidSteerModel.hpp
        include/okapi/api/chassis/model/xDriveModel.hpp
        include/okapi/api/control/async/asyncController.hpp
        include/okapi/api/control/async/asyncPosIntegratedController.hpp
        include/okapi/api/control/async/asyncPositionController.hpp
        include/okapi/api/control/async/asyncPosPidController.hpp
        include/okapi/api/control/async/asyncVelIntegratedController.hpp
        include/okapi/api/control/async/asyncVelocityController.hpp
        include/okapi/api/control/async/asyncVelPidController.hpp
        include/okapi/api/control/async/asyncWrapper.hpp
        include/okapi/api/control/iterative/iterativeController.hpp
        include/okapi/api/control/iterative/iterativeMotorVelocityController.hpp
        include/okapi/api/control/iterative/iterativePositionController.hpp
        include/okapi/api/control/iterative/iterativePosPidController.hpp
        include/okapi/api/control/iterative/iterativeVelocityController.hpp
        include/okapi/api/control/iterative/iterativeVelPidController.hpp
        include/okapi/api/control/util/controllerRunner.hpp
        include/okapi/api/control/util/flywheelSimulator.hpp
        include/okapi/api/control/util/settledUtil.hpp
        include/okapi/api/control/closedLoopController.hpp
        include/okapi/api/control/controllerInput.hpp
        include/okapi/api/control/controllerOutput.hpp
        include/okapi/api/device/button/abstractButton.hpp
        include/okapi/api/device/button/buttonBase.hpp
        include/okapi/api/device/motor/abstractMotor.hpp
        include/okapi/api/device/rotarysensor/continuousRotarySensor.hpp
        include/okapi/api/device/rotarysensor/rotarySensor.hpp
        include/okapi/api/filter/averageFilter.hpp
        include/okapi/api/filter/composableFilter.hpp
        include/okapi/api/filter/demaFilter.hpp
        include/okapi/api/filter/ekfFilter.hpp
        include/okapi/api/filter/emaFilter.hpp
        include/okapi/api/filter/filter.hpp
        include/okapi/api/filter/filteredControllerInput.hpp
        include/okapi/api/filter/medianFilter.hpp
        include/okapi/api/filter/passthroughFilter.hpp
        include/okapi/api/filter/velMath.hpp
        include/okapi/api/odometry/odometry.hpp
        include/okapi/api/odometry/odomMath.hpp
        include/okapi/api/odometry/threeEncoderOdometry.hpp
        include/okapi/api/units/QAcceleration.hpp
        include/okapi/api/units/QAngle.hpp
        include/okapi/api/units/QAngularAcceleration.hpp
        include/okapi/api/units/QAngularJerk.hpp
        include/okapi/api/units/QAngularSpeed.hpp
        include/okapi/api/units/QArea.hpp
        include/okapi/api/units/QForce.hpp
        include/okapi/api/units/QFrequency.hpp
        include/okapi/api/units/QJerk.hpp
        include/okapi/api/units/QLength.hpp
        include/okapi/api/units/QMass.hpp
        include/okapi/api/units/QPressure.hpp
        include/okapi/api/units/QSpeed.hpp
        include/okapi/api/units/QTime.hpp
        include/okapi/api/units/QTorque.hpp
        include/okapi/api/units/QVolume.hpp
        include/okapi/api/units/RQuantity.hpp
        include/okapi/api/util/abstractRate.hpp
        include/okapi/api/util/abstractTimer.hpp
        include/okapi/api/util/mathUtil.hpp
        include/okapi/api/coreProsAPI.hpp
        include/test/crossPlatformTestRunner.hpp
        include/test/tests/api/allApiTests.hpp
        include/test/tests/api/buttonTests.hpp
        include/test/tests/api/chassisControllerTests.hpp
        include/test/tests/api/chassisModelTests.hpp
        include/test/tests/api/controllerTests.hpp
        include/test/tests/api/controlTests.hpp
        include/test/tests/api/filterTests.hpp
        include/test/tests/api/utilTests.hpp
        src/api/chassis/controller/chassisController.cpp
        src/api/chassis/model/chassisModel.cpp
        src/api/chassis/model/skidSteerModel.cpp
        src/api/chassis/model/threeEncoderSkidSteerModel.cpp
        src/api/chassis/model/xDriveModel.cpp
        src/api/control/async/asyncController.cpp
        src/api/control/async/asyncPosIntegratedController.cpp
        src/api/control/async/asyncPosPidController.cpp
        src/api/control/async/asyncVelIntegratedController.cpp
        src/api/control/async/asyncVelPidController.cpp
        src/api/control/async/asyncWrapper.cpp
        src/api/control/iterative/iterativeController.cpp
        src/api/control/iterative/iterativeMotorVelocityController.cpp
        src/api/control/iterative/iterativePosPidController.cpp
        src/api/control/iterative/iterativeVelPidController.cpp
        src/api/control/util/controllerRunner.cpp
        src/api/control/util/flywheelSimulator.cpp
        src/api/control/util/settledUtil.cpp
        src/api/control/closedLoopController.cpp
        src/api/device/button/abstractButton.cpp
        src/api/device/button/buttonBase.cpp
        src/api/device/motor/abstractMotor.cpp
        src/api/device/rotarysensor/rotarySensor.cpp
        src/api/filter/composableFilter.cpp
        src/api/filter/demaFilter.cpp
        src/api/filter/ekfFilter.cpp
        src/api/filter/emaFilter.cpp
        src/api/filter/filter.cpp
        src/api/filter/passthroughFilter.cpp
        src/api/filter/velMath.cpp
        src/api/odometry/odometry.cpp
        src/api/odometry/odomMath.cpp
        src/api/odometry/threeEncoderOdometry.cpp
        src/api/util/abstractRate.cpp
        src/api/util/abstractTimer.cpp
        test/buttonTests.cpp
        test/chassisControllerTests.cpp
        test/chassisModelTests.cpp
        test/controllerTests.cpp
        test/controlTests.cpp
        test/crossPlatformTestRunner.cpp
        test/filterTests.cpp
<<<<<<< HEAD
        test/testMain.cpp
        test/utilTests.cpp
        include/test/tests/api/implMocks.hpp
        include/test/tests/api/odometryTests.hpp
        test/implMocks.cpp
        test/odometryTests.cpp
        test/utilTests.cpp
        include/test/tests/api/implMocks.hpp
        test/implMocks.cpp
        include/okapi/api/util/supplier.hpp)
=======
        test/utilTests.cpp
        include/test/tests/api/implMocks.hpp
        test/implMocks.cpp
        include/okapi/api/util/supplier.hpp)

# Link against gtest
target_link_libraries(OkapiLibV5 gtest_main)
>>>>>>> bbc759bc
<|MERGE_RESOLUTION|>--- conflicted
+++ resolved
@@ -157,23 +157,12 @@
         test/controlTests.cpp
         test/crossPlatformTestRunner.cpp
         test/filterTests.cpp
-<<<<<<< HEAD
-        test/testMain.cpp
-        test/utilTests.cpp
-        include/test/tests/api/implMocks.hpp
+        test/implMocks.cpp
         include/test/tests/api/odometryTests.hpp
-        test/implMocks.cpp
         test/odometryTests.cpp
         test/utilTests.cpp
         include/test/tests/api/implMocks.hpp
-        test/implMocks.cpp
-        include/okapi/api/util/supplier.hpp)
-=======
-        test/utilTests.cpp
-        include/test/tests/api/implMocks.hpp
-        test/implMocks.cpp
         include/okapi/api/util/supplier.hpp)
 
 # Link against gtest
-target_link_libraries(OkapiLibV5 gtest_main)
->>>>>>> bbc759bc
+target_link_libraries(OkapiLibV5 gtest_main)