/**
 * @author Ryan Benasutti, WPI
 *
 * This Source Code Form is subject to the terms of the Mozilla Public
 * License, v. 2.0. If a copy of the MPL was not distributed with this
 * file, You can obtain one at http://mozilla.org/MPL/2.0/.
 */
#include "okapi/api/units/QTime.hpp"
#include "test/crossPlatformTestRunner.hpp"
#include <gtest/gtest.h>

<<<<<<< HEAD
=======
using namespace snowhouse;

namespace okapi {
>>>>>>> e751aa5d
TEST(UnitTests, TimeAddition) {
  QTime start = 0_ms;

  EXPECT_DOUBLE_EQ((start + 1_ms).convert(millisecond), (1_ms).convert(millisecond));
}

TEST(UnitTests, TimeAssignmentAddition) {
  QTime start = 0_ms;
  start += 1_ms;

  EXPECT_DOUBLE_EQ(start.convert(millisecond), (1_ms).convert(millisecond));
}
} // namespace okapi<|MERGE_RESOLUTION|>--- conflicted
+++ resolved
@@ -9,12 +9,9 @@
 #include "test/crossPlatformTestRunner.hpp"
 #include <gtest/gtest.h>
 
-<<<<<<< HEAD
-=======
 using namespace snowhouse;
 
 namespace okapi {
->>>>>>> e751aa5d
 TEST(UnitTests, TimeAddition) {
   QTime start = 0_ms;
 
