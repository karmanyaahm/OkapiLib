/**
 * @author Ryan Benasutti, WPI
 *
 * This Source Code Form is subject to the terms of the Mozilla Public
 * License, v. 2.0. If a copy of the MPL was not distributed with this
 * file, You can obtain one at http://mozilla.org/MPL/2.0/.
 */
#include "test/tests/api/implMocks.hpp"
#include "okapi/api/control/util/settledUtil.hpp"
#include "okapi/api/device/motor/abstractMotor.hpp"
#include "okapi/api/util/abstractTimer.hpp"
#include <chrono>
#include <memory>

namespace okapi {
double MockContinuousRotarySensor::controllerGet() {
  return value;
}

int32_t MockContinuousRotarySensor::reset() {
  value = 0;
  return 0;
}

double MockContinuousRotarySensor::get() const {
  return value;
}

MockMotor::MockMotor() : encoder(std::make_shared<MockContinuousRotarySensor>()) {
}

void MockMotor::controllerSet(const double ivalue) {
  moveVelocity((int16_t)ivalue);
}

int32_t MockMotor::moveAbsolute(const double iposition, const std::int32_t ivelocity) {
  lastPosition = (int16_t)iposition;
  lastProfiledMaxVelocity = ivelocity;
  return 0;
}

int32_t MockMotor::moveRelative(const double iposition, const std::int32_t ivelocity) {
  lastPosition += static_cast<std::int16_t>(iposition);
  lastProfiledMaxVelocity = ivelocity;
  return 0;
}

double MockMotor::getTargetPosition() {
  return 0;
}

double MockMotor::getPosition() {
  return encoder->get();
}

int32_t MockMotor::getTargetVelocity() {
  return 0;
}

double MockMotor::getActualVelocity() {
  return 0;
}

int32_t MockMotor::tarePosition() {
  return 0;
}

int32_t MockMotor::setBrakeMode(const AbstractMotor::brakeMode imode) {
  brakeMode = imode;
  return 0;
}

int32_t MockMotor::setCurrentLimit(const std::int32_t) {
  return 0;
}

int32_t MockMotor::setEncoderUnits(const AbstractMotor::encoderUnits iunits) {
  encoderUnits = iunits;
  return 0;
}

int32_t MockMotor::setGearing(const AbstractMotor::gearset igearset) {
  gearset = igearset;
  return 0;
}

int32_t MockMotor::setReversed(const bool) {
  return 0;
}

int32_t MockMotor::setVoltageLimit(const std::int32_t) {
  return 0;
}

std::shared_ptr<ContinuousRotarySensor> MockMotor::getEncoder() {
  return encoder;
}

std::int32_t MockMotor::moveVelocity(const std::int16_t ivelocity) {
  lastVelocity = ivelocity;
  if (ivelocity > maxVelocity) {
    maxVelocity = ivelocity;
  }
  return 1;
}

std::int32_t MockMotor::moveVoltage(const std::int16_t ivoltage) {
  lastVoltage = ivoltage;
  return 1;
}

int32_t MockMotor::getCurrentDraw() {
  return 0;
}

int32_t MockMotor::getDirection() {
  return 0;
}

double MockMotor::getEfficiency() {
  return 0;
}

int32_t MockMotor::isOverCurrent() {
  return 0;
}

int32_t MockMotor::isOverTemp() {
  return 0;
}

int32_t MockMotor::isStopped() {
  return 0;
}

int32_t MockMotor::getZeroPositionFlag() {
  return 0;
}

uint32_t MockMotor::getFaults() {
  return 0;
}

uint32_t MockMotor::getFlags() {
  return 0;
}

<<<<<<< HEAD
int32_t MockMotor::getRawPosition(std::uint32_t *) const {
=======
int32_t MockMotor::getRawPosition(std::uint32_t *) {
>>>>>>> efffcd00
  return static_cast<int32_t>(encoder->get());
}

double MockMotor::getPower() {
  return 0;
}

double MockMotor::getTemperature() {
  return 0;
}

double MockMotor::getTorque() {
  return 0;
}

int32_t MockMotor::getVoltage() {
  return 0;
}

int32_t MockMotor::modifyProfiledVelocity(std::int32_t) {
  return 0;
}

int32_t MockMotor::setPosPID(double, double, double, double) {
  return 0;
}

int32_t MockMotor::setPosPIDFull(double, double, double, double, double, double, double, double) {
  return 0;
}

int32_t MockMotor::setVelPID(double, double, double, double) {
  return 0;
}

int32_t MockMotor::setVelPIDFull(double, double, double, double, double, double, double, double) {
  return 0;
}

AbstractMotor::brakeMode MockMotor::getBrakeMode() {
  return brakeMode;
}

int32_t MockMotor::getCurrentLimit() {
  return 2500;
}

AbstractMotor::encoderUnits MockMotor::getEncoderUnits() {
  return encoderUnits;
}

AbstractMotor::gearset MockMotor::getGearing() {
  return gearset;
}

MockTimer::MockTimer() : AbstractTimer(millis()) {
}

QTime MockTimer::millis() const {
  return std::chrono::duration_cast<std::chrono::milliseconds>(
           std::chrono::high_resolution_clock::now() - epoch)
           .count() *
         millisecond;
}

ConstantMockTimer::ConstantMockTimer(const QTime idt) : AbstractTimer(0_ms), dtToReturn(idt) {
}

QTime ConstantMockTimer::millis() const {
  return 0_ms;
}

QTime ConstantMockTimer::getDt() {
  return dtToReturn;
}

QTime ConstantMockTimer::readDt() const {
  return dtToReturn;
}

QTime ConstantMockTimer::getStartingTime() const {
  return 0_ms;
}

QTime ConstantMockTimer::getDtFromStart() const {
  return dtToReturn;
}

void ConstantMockTimer::placeMark() {
}

void ConstantMockTimer::placeHardMark() {
}

QTime ConstantMockTimer::clearHardMark() {
  return 0_ms;
}

QTime ConstantMockTimer::getDtFromMark() const {
  return dtToReturn;
}

QTime ConstantMockTimer::getDtFromHardMark() const {
  return dtToReturn;
}

bool ConstantMockTimer::repeat(QTime) {
  return false;
}

bool ConstantMockTimer::repeat(QFrequency) {
  return false;
}

QTime ConstantMockTimer::clearMark() {
  return 0_ms;
}

MockRate::MockRate() = default;

void MockRate::delay(QFrequency ihz) {
  delay(static_cast<int>(ihz.convert(Hz)));
}

void MockRate::delay(int ihz) {
  std::this_thread::sleep_for(std::chrono::milliseconds(1000 / ihz));
}

void MockRate::delayUntil(QTime itime) {
  delayUntil(static_cast<uint32_t>(itime.convert(millisecond)));
}

void MockRate::delayUntil(uint32_t ims) {
  std::this_thread::sleep_for(std::chrono::milliseconds(ims));
}

std::unique_ptr<SettledUtil> createSettledUtilPtr(const double iatTargetError,
                                                  const double iatTargetDerivative,
                                                  const QTime iatTargetTime) {
  return std::make_unique<SettledUtil>(
    std::make_unique<MockTimer>(), iatTargetError, iatTargetDerivative, iatTargetTime);
}

TimeUtil createTimeUtil() {
  return TimeUtil(
    Supplier<std::unique_ptr<AbstractTimer>>([]() { return std::make_unique<MockTimer>(); }),
    Supplier<std::unique_ptr<AbstractRate>>([]() { return std::make_unique<MockRate>(); }),
    Supplier<std::unique_ptr<SettledUtil>>([]() { return createSettledUtilPtr(); }));
}

TimeUtil createConstantTimeUtil(const QTime idt) {
  return TimeUtil(
    Supplier<std::unique_ptr<AbstractTimer>>(
      [=]() { return std::make_unique<ConstantMockTimer>(idt); }),
    Supplier<std::unique_ptr<AbstractRate>>([]() { return std::make_unique<MockRate>(); }),
    Supplier<std::unique_ptr<SettledUtil>>([]() { return createSettledUtilPtr(); }));
}

TimeUtil createTimeUtil(const Supplier<std::unique_ptr<AbstractTimer>> &itimerSupplier) {
  return TimeUtil(
    itimerSupplier,
    Supplier<std::unique_ptr<AbstractRate>>([]() { return std::make_unique<MockRate>(); }),
    Supplier<std::unique_ptr<SettledUtil>>([]() { return createSettledUtilPtr(); }));
}

TimeUtil createTimeUtil(const Supplier<std::unique_ptr<SettledUtil>> &isettledUtilSupplier) {
  return TimeUtil(
    Supplier<std::unique_ptr<AbstractTimer>>([]() { return std::make_unique<MockTimer>(); }),
    Supplier<std::unique_ptr<AbstractRate>>([]() { return std::make_unique<MockRate>(); }),
    isettledUtilSupplier);
}

SimulatedSystem::SimulatedSystem(FlywheelSimulator &isimulator) : simulator(isimulator) {
}

SimulatedSystem::~SimulatedSystem() {
  dtorCalled.store(true, std::memory_order_release);
}

double SimulatedSystem::controllerGet() {
  return simulator.getAngle();
}

void SimulatedSystem::controllerSet(double ivalue) {
  simulator.setTorque(ivalue);
}

void SimulatedSystem::step() {
  while (!dtorCalled.load(std::memory_order_acquire)) {
    simulator.step();
    rate.delayUntil(10_ms);
  }
}

void SimulatedSystem::trampoline(void *system) {
  if (system) {
    static_cast<SimulatedSystem *>(system)->step();
  }
}

void SimulatedSystem::startThread() {
  thread = std::thread(trampoline, this);
}

void SimulatedSystem::join() {
  dtorCalled.store(true, std::memory_order_release);
  thread.join();
}

MockAsyncPosIntegratedController::MockAsyncPosIntegratedController()
  : AsyncPosIntegratedController(std::make_shared<MockMotor>(),
                                 AbstractMotor::gearset::green,
                                 200,
                                 createTimeUtil()) {
}

MockAsyncPosIntegratedController::MockAsyncPosIntegratedController(const TimeUtil &itimeUtil)
  : AsyncPosIntegratedController(std::make_shared<MockMotor>(),
                                 AbstractMotor::gearset::green,
                                 200,
                                 itimeUtil) {
}

bool MockAsyncPosIntegratedController::isSettled() {
  return isSettledOverride || AsyncPosIntegratedController::isSettled();
}

MockAsyncVelIntegratedController::MockAsyncVelIntegratedController()
  : AsyncVelIntegratedController(std::make_shared<MockMotor>(),
                                 AbstractMotor::gearset::green,
                                 200,
                                 createTimeUtil()) {
}

bool MockAsyncVelIntegratedController::isSettled() {
  return isSettledOverride || AsyncVelIntegratedController::isSettled();
}

void MockAsyncVelIntegratedController::setTarget(const double itarget) {
  lastTarget = itarget;

  if (itarget > maxTarget) {
    maxTarget = itarget;
  }

  AsyncVelIntegratedController::setTarget(itarget);
}

void MockAsyncVelIntegratedController::controllerSet(const double ivalue) {
  lastControllerOutputSet = ivalue;

  if (ivalue > maxControllerOutputSet) {
    maxControllerOutputSet = ivalue;
  }

  AsyncVelIntegratedController::controllerSet(ivalue);
}

MockIterativeController::MockIterativeController()
  : IterativePosPIDController(0, 0, 0, 0, createTimeUtil()) {
}

MockIterativeController::MockIterativeController(const double ikP)
  : IterativePosPIDController(ikP, 0, 0, 0, createTimeUtil()) {
}

bool MockIterativeController::isSettled() {
  return isSettledOverride || IterativePosPIDController::isSettled();
}

void assertMotorsHaveBeenStopped(MockMotor *leftMotor, MockMotor *rightMotor) {
  EXPECT_DOUBLE_EQ(leftMotor->lastVoltage, 0);
  EXPECT_DOUBLE_EQ(leftMotor->lastVelocity, 0);
  EXPECT_DOUBLE_EQ(rightMotor->lastVoltage, 0);
  EXPECT_DOUBLE_EQ(rightMotor->lastVelocity, 0);
}

void assertMotorsGearsetEquals(const AbstractMotor::gearset expected,
                               const std::initializer_list<MockMotor> &motors) {
  for (auto &motor : motors) {
    EXPECT_EQ(expected, motor.gearset);
  }
}

void assertMotorsBrakeModeEquals(const AbstractMotor::brakeMode expected,
                                 const std::initializer_list<MockMotor> &motors) {
  for (auto &motor : motors) {
    EXPECT_EQ(expected, motor.brakeMode);
  }
}

void assertMotorsEncoderUnitsEquals(const AbstractMotor::encoderUnits expected,
                                    const std::initializer_list<MockMotor> &motors) {
  for (auto &motor : motors) {
    EXPECT_EQ(expected, motor.encoderUnits);
  }
}

void assertAsyncControllerFollowsDisableLifecycle(AsyncController<double, double> &controller,
                                                  std::int16_t &domainValue,
                                                  std::int16_t &voltageValue,
                                                  int expectedOutput) {
  EXPECT_FALSE(controller.isDisabled()) << "Should not be disabled at the start.";

  controller.setTarget(100);
  EXPECT_EQ(domainValue, expectedOutput) << "Should be on by default.";

  controller.flipDisable();
  EXPECT_TRUE(controller.isDisabled()) << "Should be disabled after flipDisable";
  EXPECT_EQ(voltageValue, 0) << "Disabling the controller should turn the motor off";

  controller.flipDisable();
  EXPECT_FALSE(controller.isDisabled()) << "Should not be disabled after flipDisable";
  EXPECT_EQ(domainValue, expectedOutput)
    << "Re-enabling the controller should move the motor to the previous target";

  controller.flipDisable();
  EXPECT_TRUE(controller.isDisabled()) << "Should be disabled after flipDisable";
  controller.reset();
  EXPECT_TRUE(controller.isDisabled()) << "Should be disabled after reset";
  EXPECT_EQ(voltageValue, 0) << "Resetting the controller should not change the current target";

  controller.flipDisable();
  EXPECT_FALSE(controller.isDisabled()) << "Should not be disabled after flipDisable";
  domainValue = 1337;            // Sample value to check it doesn't change
  MockRate().delayUntil(100_ms); // Wait for it to possibly change
  EXPECT_EQ(domainValue, 1337)
    << "Re-enabling the controller after a reset should not move the motor";
}

void assertIterativeControllerFollowsDisableLifecycle(
  IterativeController<double, double> &controller) {
  EXPECT_FALSE(controller.isDisabled()) << "Should not be disabled at the start.";

  controller.setTarget(100);
  EXPECT_NE(controller.step(0), 0) << "Should be on by default.";
  EXPECT_NE(controller.getOutput(), 0);

  controller.flipDisable();
  EXPECT_TRUE(controller.isDisabled()) << "Should be disabled after flipDisable";
  // Run getOutput before step to check that it really does respect disabled
  EXPECT_EQ(controller.getOutput(), 0);
  EXPECT_EQ(controller.step(0), 0) << "Disabling the controller should give zero output";
  EXPECT_EQ(controller.getOutput(), 0);

  controller.flipDisable();
  EXPECT_FALSE(controller.isDisabled()) << "Should not be disabled after flipDisable";
  EXPECT_NE(controller.getOutput(), 0);
  EXPECT_NE(controller.step(0), 0);
  EXPECT_NE(controller.getOutput(), 0);

  controller.flipDisable();
  EXPECT_TRUE(controller.isDisabled()) << "Should be disabled after flipDisable";
  controller.reset();
  EXPECT_TRUE(controller.isDisabled()) << "Should be disabled after reset";
  EXPECT_EQ(controller.getOutput(), 0);
  EXPECT_EQ(controller.step(0), 0);
}

void assertControllerFollowsTargetLifecycle(ClosedLoopController<double, double> &controller) {
  EXPECT_DOUBLE_EQ(0, controller.getError()) << "Should start with 0 error";
  controller.setTarget(100);
  EXPECT_DOUBLE_EQ(controller.getError(), 100);
  controller.setTarget(0);
  EXPECT_DOUBLE_EQ(controller.getError(), 0);
}

void assertIterativeControllerScalesControllerSetTargets(
  IterativeController<double, double> &controller) {
  EXPECT_DOUBLE_EQ(controller.getTarget(), 0);
  controller.setControllerSetTargetLimits(-100, 100);
  controller.controllerSet(0.5);
  EXPECT_DOUBLE_EQ(controller.getTarget(), 50);
}

void assertAsyncWrapperScalesControllerSetTargets(AsyncWrapper<double, double> &controller) {
  EXPECT_DOUBLE_EQ(controller.getTarget(), 0);
  controller.setControllerSetTargetLimits(-100, 100);
  controller.controllerSet(0.5);
  EXPECT_DOUBLE_EQ(controller.getTarget(), 50);
}

ThreadedMockMotor::ThreadedMockMotor() : encoder(std::make_shared<MockContinuousRotarySensor>()) {
}

void ThreadedMockMotor::controllerSet(double ivalue) {
  moveVelocity(static_cast<int16_t>(ivalue * toUnderlyingType(gearset)));
}

int32_t ThreadedMockMotor::moveAbsolute(double iposition, std::int32_t ivelocity) {
  targetPosition = iposition;
  targetProfiledVelocity = ivelocity;
  mode = position;
  return 1;
}

int32_t ThreadedMockMotor::moveRelative(double iposition, std::int32_t ivelocity) {
  targetPosition += iposition;
  targetProfiledVelocity = ivelocity;
  mode = position;
  return 1;
}

int32_t ThreadedMockMotor::moveVelocity(std::int16_t ivelocity) {
  targetVelocity = ivelocity;
  mode = velocity;
  return 1;
}

int32_t ThreadedMockMotor::moveVoltage(std::int16_t ivoltage) {
  setVoltage = ivoltage;
  mode = voltage;
  return 1;
}

int32_t ThreadedMockMotor::modifyProfiledVelocity(std::int32_t ivelocity) {
  targetProfiledVelocity = ivelocity;
  return 1;
}

double ThreadedMockMotor::getTargetPosition() {
  return targetPosition;
}

double ThreadedMockMotor::getPosition() {
  return encoder->get();
}

int32_t ThreadedMockMotor::tarePosition() {
  encoder->reset();
  return 1;
}

int32_t ThreadedMockMotor::getTargetVelocity() {
  return targetVelocity;
}

double ThreadedMockMotor::getActualVelocity() {
  return actualVelocity;
}

int32_t ThreadedMockMotor::getCurrentDraw() {
  return 0;
}

int32_t ThreadedMockMotor::getDirection() {
  return 0;
}

double ThreadedMockMotor::getEfficiency() {
  return 0;
}

int32_t ThreadedMockMotor::isOverCurrent() {
  return 0;
}

int32_t ThreadedMockMotor::isOverTemp() {
  return 0;
}

int32_t ThreadedMockMotor::isStopped() {
  return 0;
}

int32_t ThreadedMockMotor::getZeroPositionFlag() {
  return 0;
}

uint32_t ThreadedMockMotor::getFaults() {
  return 0;
}

uint32_t ThreadedMockMotor::getFlags() {
  return 0;
}

int32_t ThreadedMockMotor::getRawPosition(std::uint32_t *) {
  return 0;
}

double ThreadedMockMotor::getPower() {
  return 0;
}

double ThreadedMockMotor::getTemperature() {
  return 0;
}

double ThreadedMockMotor::getTorque() {
  return 0;
}

int32_t ThreadedMockMotor::getVoltage() {
  return 0;
}

int32_t ThreadedMockMotor::setBrakeMode(AbstractMotor::brakeMode imode) {
  brakeMode = imode;
  return 1;
}

AbstractMotor::brakeMode ThreadedMockMotor::getBrakeMode() {
  return brakeMode;
}

int32_t ThreadedMockMotor::setCurrentLimit(std::int32_t ilimit) {
  currentLimit = ilimit;
  return 1;
}

int32_t ThreadedMockMotor::getCurrentLimit() {
  return currentLimit;
}

int32_t ThreadedMockMotor::setEncoderUnits(AbstractMotor::encoderUnits iunits) {
  encoderUnits = iunits;
  return 1;
}

AbstractMotor::encoderUnits ThreadedMockMotor::getEncoderUnits() {
  return encoderUnits;
}

int32_t ThreadedMockMotor::setGearing(AbstractMotor::gearset igearset) {
  gearset = igearset;
  return 1;
}

AbstractMotor::gearset ThreadedMockMotor::getGearing() {
  return gearset;
}

int32_t ThreadedMockMotor::setReversed(bool ireverse) {
  if (ireverse) {
    reverse = -1;
  } else {
    reverse = 1;
  }

  return 1;
}

int32_t ThreadedMockMotor::setVoltageLimit(std::int32_t ilimit) {
  voltageLimit = ilimit;
  return 1;
}

int32_t ThreadedMockMotor::setPosPID(double, double, double, double) {
  return 0;
}

int32_t
ThreadedMockMotor::setPosPIDFull(double, double, double, double, double, double, double, double) {
  return 0;
}

int32_t ThreadedMockMotor::setVelPID(double, double, double, double) {
  return 0;
}

int32_t
ThreadedMockMotor::setVelPIDFull(double, double, double, double, double, double, double, double) {
  return 0;
}

std::shared_ptr<ContinuousRotarySensor> ThreadedMockMotor::getEncoder() {
  return encoder;
}

void ThreadedMockMotor::startThread() {
  thread = std::thread(&ThreadedMockMotor::threadFunc, this);
}

void ThreadedMockMotor::stopThread() {
  threadShouldStop = true;
}

void ThreadedMockMotor::threadFunc() {
  while (!threadShouldStop) {
    switch (mode) {
    case position: {
      // If the encoder value was written to from outside this thread
      if (static_cast<std::int32_t>(actualPosition) != encoder->value) {
        actualPosition = encoder->value;
      }

      actualVelocity = targetProfiledVelocity;
      actualPosition += actualVelocity * (dt / 1000.0);

      if (actualPosition > targetPosition) {
        actualPosition = targetPosition;
      }

      encoder->value = static_cast<std::int32_t>(actualPosition);
      break;
    }

    case velocity: {
      // If the encoder value was written to from outside this thread
      if (static_cast<std::int32_t>(actualPosition) != encoder->value) {
        actualPosition = encoder->value;
      }

      actualVelocity = targetVelocity;
      actualPosition += actualVelocity * (dt / 1000.0);

      encoder->value = static_cast<std::int32_t>(actualPosition);
      break;
    }

    case voltage: {
      break;
    }
    }

    std::this_thread::sleep_for(std::chrono::milliseconds(dt));
  }
}
} // namespace okapi<|MERGE_RESOLUTION|>--- conflicted
+++ resolved
@@ -145,11 +145,7 @@
   return 0;
 }
 
-<<<<<<< HEAD
-int32_t MockMotor::getRawPosition(std::uint32_t *) const {
-=======
 int32_t MockMotor::getRawPosition(std::uint32_t *) {
->>>>>>> efffcd00
   return static_cast<int32_t>(encoder->get());
 }
 
