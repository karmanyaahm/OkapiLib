--- conflicted
+++ resolved
@@ -766,24 +766,22 @@
   }
 }
 
-<<<<<<< HEAD
+void assertOdomStateEquals(double x, double y, double theta, const OdomState &actual) {
+  EXPECT_DOUBLE_EQ(actual.x.convert(meter), x);
+  EXPECT_DOUBLE_EQ(actual.y.convert(meter), y);
+  EXPECT_DOUBLE_EQ(actual.theta.convert(degree), theta);
+}
+
+void assertOdomStateEquals(const OdomState &expected, const OdomState &actual) {
+  assertOdomStateEquals(
+    expected.x.convert(meter), expected.y.convert(meter), expected.theta.convert(degree), actual);
+}
+
+
 void assertOdomStateEquals(Odometry *odom, QLength x, QLength y, QAngle theta) {
   const auto error = 1e-4;
   EXPECT_NEAR(odom->getState().x.convert(meter), x.convert(meter), error);
   EXPECT_NEAR(odom->getState().y.convert(meter), y.convert(meter), error);
   EXPECT_NEAR(odom->getState().theta.convert(degree), theta.convert(degree), error);
 }
-=======
-void assertOdomStateEquals(double x, double y, double theta, const OdomState &actual) {
-  EXPECT_DOUBLE_EQ(actual.x.convert(meter), x);
-  EXPECT_DOUBLE_EQ(actual.y.convert(meter), y);
-  EXPECT_DOUBLE_EQ(actual.theta.convert(degree), theta);
-}
-
-void assertOdomStateEquals(const OdomState &expected, const OdomState &actual) {
-  assertOdomStateEquals(
-    expected.x.convert(meter), expected.y.convert(meter), expected.theta.convert(degree), actual);
-}
-
->>>>>>> 2942fcd9
 } // namespace okapi