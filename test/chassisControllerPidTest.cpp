/**
 * @author Ryan Benasutti, WPI
 *
 * This Source Code Form is subject to the terms of the Mozilla Public
 * License, v. 2.0. If a copy of the MPL was not distributed with this
 * file, You can obtain one at http://mozilla.org/MPL/2.0/.
 */
#include "okapi/api/chassis/controller/chassisControllerPid.hpp"
#include "okapi/api/chassis/model/skidSteerModel.hpp"
#include "test/tests/api/implMocks.hpp"
#include <gtest/gtest.h>

using namespace okapi;

class MockSkidSteerModel : public SkidSteerModel {
  public:
  using SkidSteerModel::maxVelocity;
  using SkidSteerModel::SkidSteerModel;
};

class ChassisControllerPIDTest : public ::testing::Test {
  protected:
  void SetUp() override {
<<<<<<< HEAD
    scales = new ChassisScales({2, 2}, quadEncoderTPR);
=======
    scales = new ChassisScales({wheelDiam, wheelTrack}, gearsetToTPR(gearset));
>>>>>>> 81820466
    leftMotor = new MockMotor();
    rightMotor = new MockMotor();

    distanceController = new MockIterativeController(0.1);
    turnController = new MockIterativeController(0.1);
    angleController = new MockIterativeController(0.1);

    model = new MockSkidSteerModel(
      std::unique_ptr<AbstractMotor>(leftMotor), std::unique_ptr<AbstractMotor>(rightMotor), 100);

    controller =
      new ChassisControllerPID(createTimeUtil(),
                               std::shared_ptr<ChassisModel>(model),
                               std::unique_ptr<IterativePosPIDController>(distanceController),
                               std::unique_ptr<IterativePosPIDController>(turnController),
                               std::unique_ptr<IterativePosPIDController>(angleController),
<<<<<<< HEAD
                               AbstractMotor::gearset::red,
=======
                               gearset, // must match the tpr given to ChassisScales
>>>>>>> 81820466
                               *scales);
    controller->startThread();
  }

  void TearDown() override {
    delete scales;
    delete controller;
  }

  QLength wheelDiam = 4_in;
  QLength wheelTrack = 8_in;
  AbstractMotor::gearset gearset = AbstractMotor::gearset::green;
  ChassisScales *scales;
  ChassisControllerPID *controller;
  MockMotor *leftMotor;
  MockMotor *rightMotor;
  MockIterativeController *distanceController;
  MockIterativeController *turnController;
  MockIterativeController *angleController;
  MockSkidSteerModel *model;
};

TEST_F(ChassisControllerPIDTest, GearsetIsCorrect) {
  EXPECT_EQ(AbstractMotor::gearset::green, controller->getGearsetRatioPair().internalGearset);
  EXPECT_EQ(imev5GreenTPR, gearsetToTPR(controller->getGearsetRatioPair().internalGearset));
  EXPECT_EQ(1, controller->getGearsetRatioPair().ratio);
}

TEST_F(ChassisControllerPIDTest, MoveDistanceRawUnitsTest) {
  controller->moveDistance(100);

  EXPECT_DOUBLE_EQ(distanceController->getTarget(), 100);
  EXPECT_DOUBLE_EQ(angleController->getTarget(), 0);

  EXPECT_TRUE(turnController->isDisabled());
  EXPECT_TRUE(distanceController->isDisabled());
  EXPECT_TRUE(angleController->isDisabled());

  assertMotorsHaveBeenStopped(leftMotor, rightMotor);
}

TEST_F(ChassisControllerPIDTest, MoveDistanceUnitsTest) {
  controller->moveDistance(wheelDiam * 1_pi);

  EXPECT_DOUBLE_EQ(distanceController->getTarget(),
                   gearsetToTPR(controller->getGearsetRatioPair().internalGearset));
  EXPECT_DOUBLE_EQ(angleController->getTarget(), 0);

  EXPECT_TRUE(turnController->isDisabled());
  EXPECT_TRUE(distanceController->isDisabled());
  EXPECT_TRUE(angleController->isDisabled());

  assertMotorsHaveBeenStopped(leftMotor, rightMotor);
}

TEST_F(ChassisControllerPIDTest, MoveDistanceAsyncRawUnitsTest) {
  controller->moveDistanceAsync(100);

  EXPECT_DOUBLE_EQ(distanceController->getTarget(), 100);
  EXPECT_DOUBLE_EQ(angleController->getTarget(), 0);

  EXPECT_TRUE(turnController->isDisabled());
  EXPECT_FALSE(distanceController->isDisabled());
  EXPECT_FALSE(angleController->isDisabled());

  controller->waitUntilSettled();

  EXPECT_TRUE(turnController->isDisabled());
  EXPECT_TRUE(distanceController->isDisabled());
  EXPECT_TRUE(angleController->isDisabled());

  assertMotorsHaveBeenStopped(leftMotor, rightMotor);
}

TEST_F(ChassisControllerPIDTest, MoveDistanceAsyncUnitsTest) {
  controller->moveDistanceAsync(wheelDiam * 1_pi);

  EXPECT_DOUBLE_EQ(distanceController->getTarget(),
                   gearsetToTPR(controller->getGearsetRatioPair().internalGearset));
  EXPECT_DOUBLE_EQ(angleController->getTarget(), 0);

  EXPECT_TRUE(turnController->isDisabled());
  EXPECT_FALSE(distanceController->isDisabled());
  EXPECT_FALSE(angleController->isDisabled());

  controller->waitUntilSettled();

  EXPECT_TRUE(turnController->isDisabled());
  EXPECT_TRUE(distanceController->isDisabled());
  EXPECT_TRUE(angleController->isDisabled());

  assertMotorsHaveBeenStopped(leftMotor, rightMotor);
}

TEST_F(ChassisControllerPIDTest, TurnAngleRawUnitsTest) {
  controller->turnAngle(100);

  EXPECT_DOUBLE_EQ(angleController->getTarget(), 0);
  EXPECT_DOUBLE_EQ(turnController->getTarget(), 100);

  EXPECT_TRUE(distanceController->isDisabled());
  EXPECT_TRUE(angleController->isDisabled());
  EXPECT_TRUE(turnController->isDisabled());

  assertMotorsHaveBeenStopped(leftMotor, rightMotor);
}

TEST_F(ChassisControllerPIDTest, TurnAngleUnitsTest) {
  controller->turnAngle(wheelDiam / wheelTrack * 360_deg);

  EXPECT_DOUBLE_EQ(angleController->getTarget(), 0);
  EXPECT_DOUBLE_EQ(turnController->getTarget(),
                   gearsetToTPR(controller->getGearsetRatioPair().internalGearset));

  EXPECT_TRUE(distanceController->isDisabled());
  EXPECT_TRUE(angleController->isDisabled());
  EXPECT_TRUE(turnController->isDisabled());

  assertMotorsHaveBeenStopped(leftMotor, rightMotor);
}

TEST_F(ChassisControllerPIDTest, TurnAngleAsyncRawUnitsTest) {
  controller->turnAngleAsync(100);

  EXPECT_DOUBLE_EQ(angleController->getTarget(), 0);
  EXPECT_DOUBLE_EQ(turnController->getTarget(), 100);

  EXPECT_TRUE(distanceController->isDisabled());
  EXPECT_TRUE(angleController->isDisabled());
  EXPECT_FALSE(turnController->isDisabled());

  controller->waitUntilSettled();

  EXPECT_TRUE(distanceController->isDisabled());
  EXPECT_TRUE(angleController->isDisabled());
  EXPECT_TRUE(turnController->isDisabled());

  assertMotorsHaveBeenStopped(leftMotor, rightMotor);
}

TEST_F(ChassisControllerPIDTest, TurnAngleAsyncUnitsTest) {
  controller->turnAngleAsync(wheelDiam / wheelTrack * 360_deg);

  EXPECT_DOUBLE_EQ(angleController->getTarget(), 0);
  EXPECT_DOUBLE_EQ(turnController->getTarget(),
                   gearsetToTPR(controller->getGearsetRatioPair().internalGearset));

  EXPECT_TRUE(distanceController->isDisabled());
  EXPECT_TRUE(angleController->isDisabled());
  EXPECT_FALSE(turnController->isDisabled());

  controller->waitUntilSettled();

  EXPECT_TRUE(distanceController->isDisabled());
  EXPECT_TRUE(angleController->isDisabled());
  EXPECT_TRUE(turnController->isDisabled());

  assertMotorsHaveBeenStopped(leftMotor, rightMotor);
}

TEST_F(ChassisControllerPIDTest, MirrorTurnTest) {
  controller->setTurnsMirrored(true);
  controller->turnAngle(wheelDiam / wheelTrack * 360_deg);

  EXPECT_DOUBLE_EQ(distanceController->getTarget(), 0);
  EXPECT_DOUBLE_EQ(angleController->getTarget(), 0);
  EXPECT_DOUBLE_EQ(turnController->getTarget(),
                   -1 * gearsetToTPR(controller->getGearsetRatioPair().internalGearset));
}

TEST_F(ChassisControllerPIDTest, MoveDistanceThenTurnAngleAsyncTest) {
  controller->moveDistanceAsync(100);

  EXPECT_DOUBLE_EQ(distanceController->getTarget(), 100);
  EXPECT_DOUBLE_EQ(angleController->getTarget(), 0);

  EXPECT_FALSE(distanceController->isDisabled());
  EXPECT_FALSE(angleController->isDisabled());
  EXPECT_TRUE(turnController->isDisabled());

  controller->turnAngleAsync(200);

  EXPECT_DOUBLE_EQ(turnController->getTarget(), 200);

  EXPECT_TRUE(distanceController->isDisabled());
  EXPECT_TRUE(angleController->isDisabled());
  EXPECT_FALSE(turnController->isDisabled());

  controller->waitUntilSettled();

  EXPECT_TRUE(distanceController->isDisabled());
  EXPECT_TRUE(angleController->isDisabled());
  EXPECT_TRUE(turnController->isDisabled());

  assertMotorsHaveBeenStopped(leftMotor, rightMotor);
}

TEST_F(ChassisControllerPIDTest, TurnAngleThenMoveDistanceAsyncTest) {
  controller->turnAngleAsync(200);

  EXPECT_DOUBLE_EQ(turnController->getTarget(), 200);

  EXPECT_TRUE(distanceController->isDisabled());
  EXPECT_TRUE(angleController->isDisabled());
  EXPECT_FALSE(turnController->isDisabled());

  controller->moveDistanceAsync(100);

  EXPECT_DOUBLE_EQ(distanceController->getTarget(), 100);
  EXPECT_DOUBLE_EQ(angleController->getTarget(), 0);

  EXPECT_FALSE(distanceController->isDisabled());
  EXPECT_FALSE(angleController->isDisabled());
  EXPECT_TRUE(turnController->isDisabled());

  controller->waitUntilSettled();

  EXPECT_TRUE(distanceController->isDisabled());
  EXPECT_TRUE(angleController->isDisabled());
  EXPECT_TRUE(turnController->isDisabled());

  assertMotorsHaveBeenStopped(leftMotor, rightMotor);
}

TEST_F(ChassisControllerPIDTest, MoveDistanceAndWaitTest) {
  controller->moveDistance(100);
  controller->waitUntilSettled();

  assertMotorsHaveBeenStopped(leftMotor, rightMotor);
}

TEST_F(ChassisControllerPIDTest, MoveDistanceGetBumpedAndWaitTest) {
  controller->moveDistance(100);

  // First bump
  leftMotor->encoder->value = 500;
  rightMotor->encoder->value = 500;
  controller->waitUntilSettled();

  // Second bump
  leftMotor->encoder->value = 1000;
  rightMotor->encoder->value = 1000;
  controller->waitUntilSettled();

  assertMotorsHaveBeenStopped(leftMotor, rightMotor);
}

TEST_F(ChassisControllerPIDTest, TurnAngleAndWaitTest) {
  controller->turnAngle(100);
  controller->waitUntilSettled();

  assertMotorsHaveBeenStopped(leftMotor, rightMotor);
}

TEST_F(ChassisControllerPIDTest, TurnAngleGetBumpedAndWaitTest) {
  controller->turnAngle(100);

  // First bump
  leftMotor->encoder->value = 500;
  rightMotor->encoder->value = 500;
  controller->waitUntilSettled();

  // Second bump
  leftMotor->encoder->value = 1000;
  rightMotor->encoder->value = 1000;
  controller->waitUntilSettled();

  assertMotorsHaveBeenStopped(leftMotor, rightMotor);
}

TEST_F(ChassisControllerPIDTest, MoveDistanceAndStopTest) {
  controller->moveDistanceAsync(100);
  controller->stop();

  assertMotorsHaveBeenStopped(leftMotor, rightMotor);
  EXPECT_TRUE(distanceController->isDisabled());
  EXPECT_TRUE(angleController->isDisabled());
}

TEST_F(ChassisControllerPIDTest, TurnAngleAndStopTest) {
  controller->turnAngleAsync(100);
  controller->stop();

  assertMotorsHaveBeenStopped(leftMotor, rightMotor);
  EXPECT_TRUE(angleController->isDisabled());
}

TEST_F(ChassisControllerPIDTest, WaitUntilSettledInModeNone) {
  controller->waitUntilSettled();

  EXPECT_TRUE(turnController->isDisabled());
  EXPECT_TRUE(distanceController->isDisabled());
  EXPECT_TRUE(angleController->isDisabled());
}

TEST_F(ChassisControllerPIDTest, SetMaxVelocityTest) {
  controller->setMaxVelocity(42);
  EXPECT_EQ(model->maxVelocity, 42);
}

TEST_F(ChassisControllerPIDTest, GetGainsReturnsTheSetGains) {
  controller->setGains({0.1, 0.2, 0.3, 0.4}, {0.5, 0.6, 0.7, 0.8}, {0.9, 1.0, 1.1, 1.2});
  auto [distanceGains, turnGains, angleGains] = controller->getGains();

  EXPECT_FLOAT_EQ(distanceGains.kP, 0.1);
  EXPECT_FLOAT_EQ(distanceGains.kI, 0.2);
  EXPECT_FLOAT_EQ(distanceGains.kD, 0.3);
  EXPECT_FLOAT_EQ(distanceGains.kBias, 0.4);

  EXPECT_FLOAT_EQ(turnGains.kP, 0.5);
  EXPECT_FLOAT_EQ(turnGains.kI, 0.6);
  EXPECT_FLOAT_EQ(turnGains.kD, 0.7);
  EXPECT_FLOAT_EQ(turnGains.kBias, 0.8);

  EXPECT_FLOAT_EQ(angleGains.kP, 0.9);
  EXPECT_FLOAT_EQ(angleGains.kI, 1.0);
  EXPECT_FLOAT_EQ(angleGains.kD, 1.1);
  EXPECT_FLOAT_EQ(angleGains.kBias, 1.2);
}<|MERGE_RESOLUTION|>--- conflicted
+++ resolved
@@ -21,11 +21,7 @@
 class ChassisControllerPIDTest : public ::testing::Test {
   protected:
   void SetUp() override {
-<<<<<<< HEAD
-    scales = new ChassisScales({2, 2}, quadEncoderTPR);
-=======
     scales = new ChassisScales({wheelDiam, wheelTrack}, gearsetToTPR(gearset));
->>>>>>> 81820466
     leftMotor = new MockMotor();
     rightMotor = new MockMotor();
 
@@ -42,11 +38,7 @@
                                std::unique_ptr<IterativePosPIDController>(distanceController),
                                std::unique_ptr<IterativePosPIDController>(turnController),
                                std::unique_ptr<IterativePosPIDController>(angleController),
-<<<<<<< HEAD
-                               AbstractMotor::gearset::red,
-=======
                                gearset, // must match the tpr given to ChassisScales
->>>>>>> 81820466
                                *scales);
     controller->startThread();
   }
