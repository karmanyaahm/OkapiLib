--- conflicted
+++ resolved
@@ -36,13 +36,9 @@
   protected:
   void SetUp() override {
     model = new MockModel();
-<<<<<<< HEAD
     odom = new Odometry(createConstantTimeUtil(10_ms),
                         std::shared_ptr<MockModel>(model),
                         ChassisScales({{wheelDiam, wheelbaseWidth}, 360}));
-=======
-    odom = new Odometry(std::shared_ptr<MockModel>(model), ChassisScales({1, 1}, imev5GreenTPR));
->>>>>>> d7b6409f
   }
 
   void TearDown() override {
@@ -100,12 +96,10 @@
 
   model->setSensorVals(180, 0);
   odom->step();
-<<<<<<< HEAD
   assertOdomStateEquals(odom,
                         calculateDistanceTraveled(90) * std::cos((36_deg).convert(radian)),
                         calculateDistanceTraveled(90) * std::sin((36_deg).convert(radian)),
                         36_deg);
-=======
   assertOdomStateEquals(odom, 0, 90, 90);
 }
 
@@ -196,5 +190,4 @@
   model->setSensorVals(0, 0, 10);
   odom->step();
   assertOdomStateEquals(odom, 0, 10, 0);
->>>>>>> d7b6409f
 }