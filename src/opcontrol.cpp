--- conflicted
+++ resolved
@@ -16,9 +16,6 @@
   using namespace okapi;
   pros::Task::delay(100);
 
-<<<<<<< HEAD
-  runHeadlessUtilTests();
-=======
   Logger::initialize(std::make_unique<Timer>(), "/ser/sout", Logger::LogLevel::info);
 
   //  auto drive =
@@ -27,7 +24,6 @@
   //  drive.waitUntilSettled();
 
   //  runHeadlessTests();
->>>>>>> e751aa5d
   return;
 
   MotorGroup leftMotors({19_mtr, 20_mtr});
