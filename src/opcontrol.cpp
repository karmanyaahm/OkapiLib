--- conflicted
+++ resolved
@@ -1,10 +1,8 @@
 #include "main.h"
+#include "test/tests/impl/allImplTests.hpp"
 
 using namespace okapi;
 void opcontrol() {
-<<<<<<< HEAD
-=======
   pros::delay(100);
   runAllImplTests();
->>>>>>> 44e96ef3
 }