/** @file opcontrol.c
 * @brief File for operator control code
 *
 * This file should contain the user operatorControl() function and any functions related to it.
 *
 * Any copyright is dedicated to the Public Domain.
 * http://creativecommons.org/publicdomain/zero/1.0/
 *
 * PROS contains FreeRTOS (http://www.freertos.org) whose source code may be
 * obtained from http://sourceforge.net/projects/freertos/files/ or on request.
 */

#include "main.h"
<<<<<<< HEAD
#include "chassis/basicChassisController.h"
#include "util/timer.h"
#include "util/mathUtil.h"
#include "control/pid.h"
#include <cmath>

using namespace okapi;

float measureRPM(const unsigned char motorPort, const Encoder enc1, const Encoder enc2) {
	using namespace std;

	encoderReset(enc1);
	encoderReset(enc2);

	Timer timer;
	timer.placeMark();

	while (timer.getDtFromMark() < 5000) {
		motorSet(motorPort, 127);
		printf("%d,%d\n",encoderGet(enc1),encoderGet(enc2));
		taskDelay(15);
	}

	motorSet(motorPort, 0);

	if (abs(encoderGet(enc1)) > abs(encoderGet(enc2)))
		return fabs(((float)encoderGet(enc1) / 360.0) * 12.0);

	return fabs(((float)encoderGet(enc2) / 360.0) * 12.0);
}

=======
#include "chassis/odomChassisController.h"

using namespace okapi;

>>>>>>> c1ed7741
void operatorControl() {
	using namespace std; //Needed to get round to compile

	Encoder leftEnc = encoderInit(12, 11, true);
	Encoder rightEnc = encoderInit(1, 2, false);
<<<<<<< HEAD
	ChassisControllerPid controller(SkidSteerModelParams<3>({1,2,3, 4,5,6}, //Left motors, right motors
                                                          leftEnc,   //Left encoder
                                                          rightEnc), //Right encoder
                                  PidParams(0.35, 0.22, 0.18), //Distance PID
                                  PidParams(0.5, 0.5, 0));     //Angle PID
=======
	OdomChassisControllerPid chassis(OdomParams(
    SkidSteerModelParams<3>({4,5,6, 7,8,9}, //The six motor ports
                            leftEnc,   //Left encoder
                            rightEnc), //Right encoder
    0.716457354, //Distance scale (encoder ticks to mm)
    0.1122), //Turn scale (encoder ticks to radians)
  PidParams(0,0,0),  //Distance PID controller
  PidParams(0,0,0)); //Angle PID controller
>>>>>>> c1ed7741

	const unsigned char liftLeft = 8, liftRight = 9, liftPot = 1;

  Pid liftPid(0.2, 0.5, 0.1);

	constexpr int liftUpTarget = 2570, liftDownTarget = 10;
	int target = liftUpTarget;
	bool isOn = false;

	// constexpr unsigned char motor1 = 2, motor2 = 3;
	// lcdSetBacklight(uart1, true);

	while (1) {
<<<<<<< HEAD
	  // controller.driveForward(30);
		// controller.turnClockwise(30);
		// printf("%d,%d\n",encoderGet(leftEnc), encoderGet(rightEnc));

		// volatile int x = *((int*)0xFFFFFFFF) = 69;
		// printf("%d", x);

		if (joystickGetDigital(1, 8, JOY_UP))
			target = liftUpTarget;
		else if (joystickGetDigital(1, 8, JOY_DOWN))
			target = liftDownTarget;
		else if (joystickGetDigital(1, 8, JOY_LEFT))
			isOn = !isOn;

		// printf("%d\n", analogRead(liftPot));

		if (isOn) {
			liftPid.setTarget(target);
			liftPid.loop(analogRead(liftPot));
			motorSet(liftLeft, liftPid.getOutput());
			motorSet(liftRight, liftPid.getOutput());
		}

		controller.driveForward(joystickGetAnalog(1, 2));

		// while (lcdReadButtons(uart1) != LCD_BTN_CENTER)
		// 	taskDelay(15);
		//
		// const float rpm1 = measureRPM(motor1, leftEnc, rightEnc);
		// const float rpm2 = measureRPM(motor2, leftEnc, rightEnc);
		//
		// char line1[16], line2[16];
		// line1[15] = '\0';
		// line2[15] = '\0';
		// sprintf(line1, "1:%d,2:%d", (int)round(rpm1), (int)round(rpm2));
		// sprintf(line2, "Voltage: %1.2f", powerLevelMain() / 1000.0);
		// lcdSetText(uart1, 1, line1);
		// lcdSetText(uart1, 2, line2);

		taskDelay(15);
=======
		// volatile int x = *((int*)0xFFFFFFFF) = 69;
		// printf("%d", x);
		const auto state = chassis.getState();
		printf("%1.2f, %1.2f, %1.2f\n", state.x, state.y, state.theta);
		// printf("l: %d, r: %d\n", encoderGet(leftEnc), encoderGet(rightEnc));
		taskDelay(100);
>>>>>>> c1ed7741
	}
}
<|MERGE_RESOLUTION|>--- conflicted
+++ resolved
@@ -1,136 +1,110 @@
-/** @file opcontrol.c
- * @brief File for operator control code
- *
- * This file should contain the user operatorControl() function and any functions related to it.
- *
- * Any copyright is dedicated to the Public Domain.
- * http://creativecommons.org/publicdomain/zero/1.0/
- *
- * PROS contains FreeRTOS (http://www.freertos.org) whose source code may be
- * obtained from http://sourceforge.net/projects/freertos/files/ or on request.
- */
-
-#include "main.h"
-<<<<<<< HEAD
-#include "chassis/basicChassisController.h"
-#include "util/timer.h"
-#include "util/mathUtil.h"
-#include "control/pid.h"
-#include <cmath>
-
-using namespace okapi;
-
-float measureRPM(const unsigned char motorPort, const Encoder enc1, const Encoder enc2) {
-	using namespace std;
-
-	encoderReset(enc1);
-	encoderReset(enc2);
-
-	Timer timer;
-	timer.placeMark();
-
-	while (timer.getDtFromMark() < 5000) {
-		motorSet(motorPort, 127);
-		printf("%d,%d\n",encoderGet(enc1),encoderGet(enc2));
-		taskDelay(15);
-	}
-
-	motorSet(motorPort, 0);
-
-	if (abs(encoderGet(enc1)) > abs(encoderGet(enc2)))
-		return fabs(((float)encoderGet(enc1) / 360.0) * 12.0);
-
-	return fabs(((float)encoderGet(enc2) / 360.0) * 12.0);
-}
-
-=======
-#include "chassis/odomChassisController.h"
-
-using namespace okapi;
-
->>>>>>> c1ed7741
-void operatorControl() {
-	using namespace std; //Needed to get round to compile
-
-	Encoder leftEnc = encoderInit(12, 11, true);
-	Encoder rightEnc = encoderInit(1, 2, false);
-<<<<<<< HEAD
-	ChassisControllerPid controller(SkidSteerModelParams<3>({1,2,3, 4,5,6}, //Left motors, right motors
-                                                          leftEnc,   //Left encoder
-                                                          rightEnc), //Right encoder
-                                  PidParams(0.35, 0.22, 0.18), //Distance PID
-                                  PidParams(0.5, 0.5, 0));     //Angle PID
-=======
-	OdomChassisControllerPid chassis(OdomParams(
-    SkidSteerModelParams<3>({4,5,6, 7,8,9}, //The six motor ports
-                            leftEnc,   //Left encoder
-                            rightEnc), //Right encoder
-    0.716457354, //Distance scale (encoder ticks to mm)
-    0.1122), //Turn scale (encoder ticks to radians)
-  PidParams(0,0,0),  //Distance PID controller
-  PidParams(0,0,0)); //Angle PID controller
->>>>>>> c1ed7741
-
-	const unsigned char liftLeft = 8, liftRight = 9, liftPot = 1;
-
-  Pid liftPid(0.2, 0.5, 0.1);
-
-	constexpr int liftUpTarget = 2570, liftDownTarget = 10;
-	int target = liftUpTarget;
-	bool isOn = false;
-
-	// constexpr unsigned char motor1 = 2, motor2 = 3;
-	// lcdSetBacklight(uart1, true);
-
-	while (1) {
-<<<<<<< HEAD
-	  // controller.driveForward(30);
-		// controller.turnClockwise(30);
-		// printf("%d,%d\n",encoderGet(leftEnc), encoderGet(rightEnc));
-
-		// volatile int x = *((int*)0xFFFFFFFF) = 69;
-		// printf("%d", x);
-
-		if (joystickGetDigital(1, 8, JOY_UP))
-			target = liftUpTarget;
-		else if (joystickGetDigital(1, 8, JOY_DOWN))
-			target = liftDownTarget;
-		else if (joystickGetDigital(1, 8, JOY_LEFT))
-			isOn = !isOn;
-
-		// printf("%d\n", analogRead(liftPot));
-
-		if (isOn) {
-			liftPid.setTarget(target);
-			liftPid.loop(analogRead(liftPot));
-			motorSet(liftLeft, liftPid.getOutput());
-			motorSet(liftRight, liftPid.getOutput());
-		}
-
-		controller.driveForward(joystickGetAnalog(1, 2));
-
-		// while (lcdReadButtons(uart1) != LCD_BTN_CENTER)
-		// 	taskDelay(15);
-		//
-		// const float rpm1 = measureRPM(motor1, leftEnc, rightEnc);
-		// const float rpm2 = measureRPM(motor2, leftEnc, rightEnc);
-		//
-		// char line1[16], line2[16];
-		// line1[15] = '\0';
-		// line2[15] = '\0';
-		// sprintf(line1, "1:%d,2:%d", (int)round(rpm1), (int)round(rpm2));
-		// sprintf(line2, "Voltage: %1.2f", powerLevelMain() / 1000.0);
-		// lcdSetText(uart1, 1, line1);
-		// lcdSetText(uart1, 2, line2);
-
-		taskDelay(15);
-=======
-		// volatile int x = *((int*)0xFFFFFFFF) = 69;
-		// printf("%d", x);
-		const auto state = chassis.getState();
-		printf("%1.2f, %1.2f, %1.2f\n", state.x, state.y, state.theta);
-		// printf("l: %d, r: %d\n", encoderGet(leftEnc), encoderGet(rightEnc));
-		taskDelay(100);
->>>>>>> c1ed7741
-	}
-}
+/** @file opcontrol.c
+ * @brief File for operator control code
+ *
+ * This file should contain the user operatorControl() function and any functions related to it.
+ *
+ * Any copyright is dedicated to the Public Domain.
+ * http://creativecommons.org/publicdomain/zero/1.0/
+ *
+ * PROS contains FreeRTOS (http://www.freertos.org) whose source code may be
+ * obtained from http://sourceforge.net/projects/freertos/files/ or on request.
+ */
+
+#include "main.h"
+#include "chassis/basicChassisController.h"
+#include "util/timer.h"
+#include "util/mathUtil.h"
+#include "control/pid.h"
+#include <cmath>
+
+using namespace okapi;
+
+float measureRPM(const unsigned char motorPort, const Encoder enc1, const Encoder enc2) {
+	using namespace std;
+
+	encoderReset(enc1);
+	encoderReset(enc2);
+
+	Timer timer;
+	timer.placeMark();
+
+	while (timer.getDtFromMark() < 5000) {
+		motorSet(motorPort, 127);
+		printf("%d,%d\n",encoderGet(enc1),encoderGet(enc2));
+		taskDelay(15);
+	}
+
+	motorSet(motorPort, 0);
+
+	if (abs(encoderGet(enc1)) > abs(encoderGet(enc2)))
+		return fabs(((float)encoderGet(enc1) / 360.0) * 12.0);
+
+	return fabs(((float)encoderGet(enc2) / 360.0) * 12.0);
+}
+
+void operatorControl() {
+	using namespace std; //Needed to get round to compile
+
+	Encoder leftEnc = encoderInit(12, 11, true);
+	Encoder rightEnc = encoderInit(1, 2, false);
+	ChassisControllerPid controller(SkidSteerModelParams<3>({1,2,3, 4,5,6}, //Left motors, right motors
+                                                          leftEnc,   //Left encoder
+                                                          rightEnc), //Right encoder
+                                  PidParams(0.35, 0.22, 0.18), //Distance PID
+                                  PidParams(0.5, 0.5, 0));     //Angle PID
+
+	const unsigned char liftLeft = 8, liftRight = 9, liftPot = 1;
+
+  Pid liftPid(0.2, 0.5, 0.1);
+
+	constexpr int liftUpTarget = 2570, liftDownTarget = 10;
+	int target = liftUpTarget;
+	bool isOn = false;
+
+	// constexpr unsigned char motor1 = 2, motor2 = 3;
+	// lcdSetBacklight(uart1, true);
+
+	while (1) {
+	  // controller.driveForward(30);
+		// controller.turnClockwise(30);
+		// printf("%d,%d\n",encoderGet(leftEnc), encoderGet(rightEnc));
+
+		// volatile int x = *((int*)0xFFFFFFFF) = 69;
+		// printf("%d", x);
+
+		if (joystickGetDigital(1, 8, JOY_UP))
+			target = liftUpTarget;
+		else if (joystickGetDigital(1, 8, JOY_DOWN))
+			target = liftDownTarget;
+		else if (joystickGetDigital(1, 8, JOY_LEFT))
+			isOn = !isOn;
+
+		// printf("%d\n", analogRead(liftPot));
+
+		if (isOn) {
+			liftPid.setTarget(target);
+			liftPid.loop(analogRead(liftPot));
+			motorSet(liftLeft, liftPid.getOutput());
+			motorSet(liftRight, liftPid.getOutput());
+		}
+
+		controller.driveForward(joystickGetAnalog(1, 2));
+		
+
+		// while (lcdReadButtons(uart1) != LCD_BTN_CENTER)
+		// 	taskDelay(15);
+		//
+		// const float rpm1 = measureRPM(motor1, leftEnc, rightEnc);
+		// const float rpm2 = measureRPM(motor2, leftEnc, rightEnc);
+		//
+		// char line1[16], line2[16];
+		// line1[15] = '\0';
+		// line2[15] = '\0';
+		// sprintf(line1, "1:%d,2:%d", (int)round(rpm1), (int)round(rpm2));
+		// sprintf(line2, "Voltage: %1.2f", powerLevelMain() / 1000.0);
+		// lcdSetText(uart1, 1, line1);
+		// lcdSetText(uart1, 2, line2);
+
+		taskDelay(15);
+	}
+}