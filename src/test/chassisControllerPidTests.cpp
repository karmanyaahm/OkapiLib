/**
 * @author Ryan Benasutti, WPI
 *
 * This Source Code Form is subject to the terms of the Mozilla Public
 * License, v. 2.0. If a copy of the MPL was not distributed with this
 * file, You can obtain one at http://mozilla.org/MPL/2.0/.
 */
#include "main.h"
#include "test/testRunner.hpp"

using namespace snowhouse;
using namespace okapi;

void testWaitUntilSettledExitsProperly() {
  printf("Testing waitUntilSettled() exits properly\n");
  resetHardware();

<<<<<<< HEAD
  auto drive = ChassisControllerBuilder()
                 .withMotors(MOTOR_1_PORT, MOTOR_2_PORT)
                 .withGearset(MOTOR_GEARSET)
                 .withGains({}, {0.004})
                 .build();

  for (int i = 0; i < 10; ++i) {
    drive->turnAngle(45_deg);
=======
  auto drive = ChassisControllerFactory::create(
    MOTOR_1_PORT * -1, MOTOR_2_PORT, {0.003}, {0}, {0.007}, AbstractMotor::gearset::green, {1, 1});

  for (int i = 0; i < 10; ++i) {
    drive.turnAngle(45_deg);

>>>>>>> 9bd5ed00
    for (int i = 0; i < 100; ++i) {
      int32_t mtr1Vel = pros::c::motor_get_target_velocity(MOTOR_1_PORT);
      int32_t mtr2Vel = pros::c::motor_get_target_velocity(MOTOR_2_PORT);

      if (mtr1Vel != 0) {
        test("Motor 1 vel should be zero", TEST_BODY(AssertThat, mtr1Vel, Equals(0)));
      }

      if (mtr2Vel != 0) {
        test("Motor 2 vel should be zero", TEST_BODY(AssertThat, mtr2Vel, Equals(0)));
      }

      pros::delay(10);
    }

    test("Iteration " + std::to_string(i + 1), TEST_BODY(AssertThat, true, Equals(true)));
  }

  drive->stop();
  resetHardware();
  pros::delay(500);
}

void runChassisControllerPidTests() {
  test_printf("Testing ChassisControllerPID");
  testWaitUntilSettledExitsProperly();
}<|MERGE_RESOLUTION|>--- conflicted
+++ resolved
@@ -15,23 +15,14 @@
   printf("Testing waitUntilSettled() exits properly\n");
   resetHardware();
 
-<<<<<<< HEAD
   auto drive = ChassisControllerBuilder()
                  .withMotors(MOTOR_1_PORT, MOTOR_2_PORT)
                  .withGearset(MOTOR_GEARSET)
-                 .withGains({}, {0.004})
+                 .withGains({}, {0.007})
                  .build();
 
   for (int i = 0; i < 10; ++i) {
     drive->turnAngle(45_deg);
-=======
-  auto drive = ChassisControllerFactory::create(
-    MOTOR_1_PORT * -1, MOTOR_2_PORT, {0.003}, {0}, {0.007}, AbstractMotor::gearset::green, {1, 1});
-
-  for (int i = 0; i < 10; ++i) {
-    drive.turnAngle(45_deg);
-
->>>>>>> 9bd5ed00
     for (int i = 0; i < 100; ++i) {
       int32_t mtr1Vel = pros::c::motor_get_target_velocity(MOTOR_1_PORT);
       int32_t mtr2Vel = pros::c::motor_get_target_velocity(MOTOR_2_PORT);
