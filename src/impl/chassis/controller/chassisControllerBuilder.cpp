--- conflicted
+++ resolved
@@ -230,12 +230,8 @@
     auto model = makeSkidSteerModel();
 
     if (odometry == nullptr) {
-<<<<<<< HEAD
-      odometry = std::make_unique<Odometry>(model, scales, TimeUtilFactory::create());
-=======
-      odometry = std::make_unique<Odometry>(
-        model, scales, TimeUtilFactory::create().getRate(), controllerLogger);
->>>>>>> 6168fd0e
+      odometry =
+        std::make_unique<Odometry>(model, scales, TimeUtilFactory::create(), controllerLogger);
     }
 
     auto out = std::make_shared<OdomChassisControllerPID>(
@@ -269,12 +265,8 @@
     auto model = makeSkidSteerModel();
 
     if (odometry == nullptr) {
-<<<<<<< HEAD
-      odometry = std::make_unique<Odometry>(model, scales, TimeUtilFactory::create());
-=======
-      odometry = std::make_unique<Odometry>(
-        model, scales, TimeUtilFactory::create().getRate(), controllerLogger);
->>>>>>> 6168fd0e
+      odometry =
+        std::make_unique<Odometry>(model, scales, TimeUtilFactory::create(), controllerLogger);
     }
 
     auto out = std::make_shared<OdomChassisControllerIntegrated>(
