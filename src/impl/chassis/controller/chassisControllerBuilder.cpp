/**
 * @author Ryan Benasutti, WPI
 *
 * This Source Code Form is subject to the terms of the Mozilla Public
 * License, v. 2.0. If a copy of the MPL was not distributed with this
 * file, You can obtain one at http://mozilla.org/MPL/2.0/.
 */
#include "okapi/impl/chassis/controller/chassisControllerBuilder.hpp"
<<<<<<< HEAD
#include "okapi/api/odometry/threeEncoderOdometry.hpp"
=======
#include "okapi/api/chassis/model/threeEncoderSkidSteerModel.hpp"
>>>>>>> 474dc5d9
#include <stdexcept>

namespace okapi {
ChassisControllerBuilder::ChassisControllerBuilder(const std::shared_ptr<Logger> &ilogger)
  : logger(ilogger) {
}

ChassisControllerBuilder &ChassisControllerBuilder::withMotors(const Motor &ileft,
                                                               const Motor &iright) {
  return withMotors(std::make_shared<Motor>(ileft), std::make_shared<Motor>(iright));
}

ChassisControllerBuilder &ChassisControllerBuilder::withMotors(const MotorGroup &ileft,
                                                               const MotorGroup &iright) {
  return withMotors(std::make_shared<MotorGroup>(ileft), std::make_shared<MotorGroup>(iright));
}

ChassisControllerBuilder &
ChassisControllerBuilder::withMotors(const std::shared_ptr<AbstractMotor> &ileft,
                                     const std::shared_ptr<AbstractMotor> &iright) {
  hasMotors = true;
  isSkidSteer = true;
  skidSteerMotors = {ileft, iright};

  if (!sensorsSetByUser) {
    leftSensor = ileft->getEncoder();
    rightSensor = iright->getEncoder();
  }

  return *this;
}

ChassisControllerBuilder &ChassisControllerBuilder::withMotors(const Motor &itopLeft,
                                                               const Motor &itopRight,
                                                               const Motor &ibottomRight,
                                                               const Motor &ibottomLeft) {
  return withMotors(std::make_shared<Motor>(itopLeft),
                    std::make_shared<Motor>(itopRight),
                    std::make_shared<Motor>(ibottomRight),
                    std::make_shared<Motor>(ibottomLeft));
}

ChassisControllerBuilder &ChassisControllerBuilder::withMotors(const MotorGroup &itopLeft,
                                                               const MotorGroup &itopRight,
                                                               const MotorGroup &ibottomRight,
                                                               const MotorGroup &ibottomLeft) {
  return withMotors(std::make_shared<MotorGroup>(itopLeft),
                    std::make_shared<MotorGroup>(itopRight),
                    std::make_shared<MotorGroup>(ibottomRight),
                    std::make_shared<MotorGroup>(ibottomLeft));
}

ChassisControllerBuilder &
ChassisControllerBuilder::withMotors(const std::shared_ptr<AbstractMotor> &itopLeft,
                                     const std::shared_ptr<AbstractMotor> &itopRight,
                                     const std::shared_ptr<AbstractMotor> &ibottomRight,
                                     const std::shared_ptr<AbstractMotor> &ibottomLeft) {
  hasMotors = true;
  isSkidSteer = false;
  xDriveMotors = {itopLeft, itopRight, ibottomRight, ibottomLeft};

  if (!sensorsSetByUser) {
    leftSensor = itopLeft->getEncoder();
    rightSensor = itopRight->getEncoder();
  }

  return *this;
}

ChassisControllerBuilder &ChassisControllerBuilder::withSensors(const ADIEncoder &ileft,
                                                                const ADIEncoder &iright) {
  return withSensors(std::make_shared<ADIEncoder>(ileft), std::make_shared<ADIEncoder>(iright));
}

ChassisControllerBuilder &ChassisControllerBuilder::withSensors(const okapi::ADIEncoder &ileft,
                                                                const okapi::ADIEncoder &iright,
                                                                const okapi::ADIEncoder &imiddle) {
  return withSensors(std::make_shared<ADIEncoder>(ileft),
                     std::make_shared<ADIEncoder>(iright),
                     std::make_shared<ADIEncoder>(imiddle));
}

ChassisControllerBuilder &ChassisControllerBuilder::withSensors(const IntegratedEncoder &ileft,
                                                                const IntegratedEncoder &iright) {
  return withSensors(std::make_shared<IntegratedEncoder>(ileft),
                     std::make_shared<IntegratedEncoder>(iright));
}

ChassisControllerBuilder &
ChassisControllerBuilder::withSensors(const okapi::IntegratedEncoder &ileft,
                                      const okapi::IntegratedEncoder &iright,
                                      const okapi::ADIEncoder &imiddle) {
  return withSensors(std::make_shared<IntegratedEncoder>(ileft),
                     std::make_shared<IntegratedEncoder>(iright),
                     std::make_shared<ADIEncoder>(imiddle));
}

ChassisControllerBuilder &
ChassisControllerBuilder::withSensors(const std::shared_ptr<ContinuousRotarySensor> &ileft,
                                      const std::shared_ptr<ContinuousRotarySensor> &iright) {
  sensorsSetByUser = true;
  leftSensor = ileft;
  rightSensor = iright;
  return *this;
}

<<<<<<< HEAD
ChassisControllerBuilder &ChassisControllerBuilder::withMiddleEncoder(const ADIEncoder &imiddle) {
  return withMiddleEncoder(std::make_shared<ADIEncoder>(imiddle));
}

ChassisControllerBuilder &ChassisControllerBuilder::withMiddleEncoder(
  const std::shared_ptr<ContinuousRotarySensor> &imiddle) {
=======
ChassisControllerBuilder &ChassisControllerBuilder::withSensors(
  const std::shared_ptr<okapi::ContinuousRotarySensor> &ileft,
  const std::shared_ptr<okapi::ContinuousRotarySensor> &iright,
  const std::shared_ptr<okapi::ContinuousRotarySensor> &imiddle) {
  sensorsSetByUser = true;
  leftSensor = ileft;
  rightSensor = iright;
>>>>>>> 474dc5d9
  middleSensor = imiddle;
  return *this;
}

ChassisControllerBuilder &
ChassisControllerBuilder::withGains(const IterativePosPIDController::Gains &idistanceGains,
                                    const IterativePosPIDController::Gains &iturnGains) {
  return withGains(idistanceGains, iturnGains, iturnGains);
}

ChassisControllerBuilder &
ChassisControllerBuilder::withGains(const IterativePosPIDController::Gains &idistanceGains,
                                    const IterativePosPIDController::Gains &iturnGains,
                                    const IterativePosPIDController::Gains &iangleGains) {
  hasGains = true;
  distanceGains = idistanceGains;
  turnGains = iturnGains;
  angleGains = iangleGains;
  return *this;
}

ChassisControllerBuilder &
ChassisControllerBuilder::withDerivativeFilters(std::unique_ptr<Filter> idistanceFilter,
                                                std::unique_ptr<Filter> iturnFilter,
                                                std::unique_ptr<Filter> iangleFilter) {
  distanceFilter = std::move(idistanceFilter);
  turnFilter = std::move(iturnFilter);
  angleFilter = std::move(iangleFilter);
  return *this;
}

ChassisControllerBuilder &
ChassisControllerBuilder::withTimeUtilFactory(const TimeUtilFactory &itimeUtilFactory) {
  controllerTimeUtilFactory = itimeUtilFactory;
  return *this;
}

ChassisControllerBuilder &ChassisControllerBuilder::withOdometry(const QLength &imoveThreshold,
                                                                 const QAngle &iturnThreshold,
                                                                 const QSpeed &iwheelVelDelta) {
  hasOdom = true;
  odometry = nullptr;
  moveThreshold = imoveThreshold;
  turnThreshold = iturnThreshold;
  wheelVelDelta = iwheelVelDelta;
  return *this;
}

ChassisControllerBuilder &
ChassisControllerBuilder::withOdometry(std::unique_ptr<Odometry> iodometry,
                                       const QLength &imoveThreshold,
                                       const QAngle &iturnThreshold) {
  if (iodometry == nullptr) {
    LOG_ERROR_S("ChassisControllerBuilder: Odometry cannot be null.");
    throw std::runtime_error("ChassisControllerBuilder: Odometry cannot be null.");
  }

  hasOdom = true;
  odometry = std::move(iodometry);
  moveThreshold = imoveThreshold;
  turnThreshold = iturnThreshold;
  return *this;
}

ChassisControllerBuilder &
ChassisControllerBuilder::withGearset(const AbstractMotor::GearsetRatioPair &igearset) {
  gearset = igearset;

  if (!maxVelSetByUser) {
    maxVelocity = toUnderlyingType(igearset.internalGearset);
  }

  return *this;
}

ChassisControllerBuilder &ChassisControllerBuilder::withDimensions(const ChassisScales &iscales) {
  scales = iscales;
  return *this;
}

ChassisControllerBuilder &ChassisControllerBuilder::withMaxVelocity(const double imaxVelocity) {
  maxVelSetByUser = true;
  maxVelocity = imaxVelocity;
  return *this;
}

ChassisControllerBuilder &ChassisControllerBuilder::withMaxVoltage(const double imaxVoltage) {
  maxVoltage = imaxVoltage;
  return *this;
}

ChassisControllerBuilder &
ChassisControllerBuilder::withLogger(const std::shared_ptr<Logger> &ilogger) {
  controllerLogger = ilogger;
  return *this;
}

std::shared_ptr<ChassisController> ChassisControllerBuilder::build() {
  if (!hasMotors) {
    LOG_ERROR_S("ChassisControllerBuilder: No motors given.");
    throw std::runtime_error("ChassisControllerBuilder: No motors given.");
  }

  if (hasOdom) {
    if (hasGains) {
      return buildOCCPID();
    } else {
      return buildOCCI();
    }
  } else {
    if (hasGains) {
      return buildCCPID();
    } else {
      return buildCCI();
    }
  }
}

std::shared_ptr<OdomChassisController> ChassisControllerBuilder::buildOdometry() {
  if (!hasMotors) {
    LOG_ERROR_S("ChassisControllerBuilder: No motors given.");
    throw std::runtime_error("ChassisControllerBuilder: No motors given.");
  }

  if (!hasOdom) {
    LOG_ERROR_S("ChassisControllerBuilder: No odometry information given.");
    throw std::runtime_error("ChassisControllerBuilder: No odometry information given.");
  }

  if (hasGains) {
    return buildOCCPID();
  } else {
    return buildOCCI();
  }
}

std::shared_ptr<OdomChassisControllerPID> ChassisControllerBuilder::buildOCCPID() {
  if (isSkidSteer) {
    auto model = makeSkidSteerModel();

    if (odometry == nullptr) {
      if (middleSensor == nullptr) {
        odometry = std::make_unique<Odometry>(
          TimeUtilFactory::create(), model, scales, wheelVelDelta, controllerLogger);
      } else {
        odometry = std::make_unique<ThreeEncoderOdometry>(
          TimeUtilFactory::create(), model, scales, wheelVelDelta, controllerLogger);
      }
    }

    auto out = std::make_shared<OdomChassisControllerPID>(
      TimeUtilFactory::create(),
      model,
      std::move(odometry),
      std::make_unique<IterativePosPIDController>(distanceGains,
                                                  controllerTimeUtilFactory.create(),
                                                  std::move(distanceFilter),
                                                  controllerLogger),
      std::make_unique<IterativePosPIDController>(
        angleGains, controllerTimeUtilFactory.create(), std::move(angleFilter), controllerLogger),
      std::make_unique<IterativePosPIDController>(
        turnGains, controllerTimeUtilFactory.create(), std::move(turnFilter), controllerLogger),
      gearset,
      scales,
      moveThreshold,
      turnThreshold,
      controllerLogger);
    out->startThread();
    return out;
  } else {
    LOG_ERROR_S("ChassisControllerBuilder: Odometry only support with skid-steer layout.");
    throw std::runtime_error(
      "ChassisControllerBuilder: Odometry only support with skid-steer layout.");
  }
}

std::shared_ptr<OdomChassisControllerIntegrated> ChassisControllerBuilder::buildOCCI() {
  if (isSkidSteer) {
    auto model = makeSkidSteerModel();

    if (odometry == nullptr) {
      if (middleSensor == nullptr) {
        odometry = std::make_unique<Odometry>(
          TimeUtilFactory::create(), model, scales, wheelVelDelta, controllerLogger);
      } else {
        odometry = std::make_unique<ThreeEncoderOdometry>(
          TimeUtilFactory::create(), model, scales, wheelVelDelta, controllerLogger);
      }
    }

    auto out = std::make_shared<OdomChassisControllerIntegrated>(
      TimeUtilFactory::create(),
      model,
      std::move(odometry),
      std::make_unique<AsyncPosIntegratedController>(skidSteerMotors.left,
                                                     gearset,
                                                     toUnderlyingType(gearset.internalGearset),
                                                     controllerTimeUtilFactory.create(),
                                                     controllerLogger),
      std::make_unique<AsyncPosIntegratedController>(skidSteerMotors.right,
                                                     gearset,
                                                     toUnderlyingType(gearset.internalGearset),
                                                     controllerTimeUtilFactory.create(),
                                                     controllerLogger),
      gearset,
      scales,
      moveThreshold,
      turnThreshold,
      controllerLogger);
    return out;
  } else {
    LOG_ERROR_S("ChassisControllerBuilder: Odometry only support with skid-steer layout.");
    throw std::runtime_error(
      "ChassisControllerBuilder: Odometry only support with skid-steer layout.");
  }
}

std::shared_ptr<ChassisControllerPID> ChassisControllerBuilder::buildCCPID() {
  if (isSkidSteer) {
    auto out = std::make_shared<ChassisControllerPID>(
      TimeUtilFactory::create(),
      makeSkidSteerModel(),
      std::make_unique<IterativePosPIDController>(distanceGains,
                                                  controllerTimeUtilFactory.create(),
                                                  std::move(distanceFilter),
                                                  controllerLogger),
      std::make_unique<IterativePosPIDController>(
        angleGains, controllerTimeUtilFactory.create(), std::move(angleFilter), controllerLogger),
      std::make_unique<IterativePosPIDController>(
        turnGains, controllerTimeUtilFactory.create(), std::move(turnFilter), controllerLogger),
      gearset,
      scales,
      controllerLogger);
    out->startThread();
    return out;
  } else {
    auto out = std::make_shared<ChassisControllerPID>(
      TimeUtilFactory::create(),
      makeXDriveModel(),
      std::make_unique<IterativePosPIDController>(distanceGains,
                                                  controllerTimeUtilFactory.create(),
                                                  std::move(distanceFilter),
                                                  controllerLogger),
      std::make_unique<IterativePosPIDController>(
        angleGains, controllerTimeUtilFactory.create(), std::move(angleFilter), controllerLogger),
      std::make_unique<IterativePosPIDController>(
        turnGains, controllerTimeUtilFactory.create(), std::move(turnFilter), controllerLogger),
      gearset,
      scales,
      controllerLogger);
    out->startThread();
    return out;
  }
}

std::shared_ptr<ChassisControllerIntegrated> ChassisControllerBuilder::buildCCI() {
  if (isSkidSteer) {
    auto out = std::make_shared<ChassisControllerIntegrated>(
      TimeUtilFactory::create(),
      makeSkidSteerModel(),
      std::make_unique<AsyncPosIntegratedController>(skidSteerMotors.left,
                                                     gearset,
                                                     toUnderlyingType(gearset.internalGearset),
                                                     controllerTimeUtilFactory.create(),
                                                     controllerLogger),
      std::make_unique<AsyncPosIntegratedController>(skidSteerMotors.right,
                                                     gearset,
                                                     toUnderlyingType(gearset.internalGearset),
                                                     controllerTimeUtilFactory.create(),
                                                     controllerLogger),
      gearset,
      scales,
      controllerLogger);
    return out;
  } else {
    auto out = std::make_shared<ChassisControllerIntegrated>(
      TimeUtilFactory::create(),
      makeXDriveModel(),
      std::make_unique<AsyncPosIntegratedController>(skidSteerMotors.left,
                                                     gearset,
                                                     toUnderlyingType(gearset.internalGearset),
                                                     controllerTimeUtilFactory.create(),
                                                     controllerLogger),
      std::make_unique<AsyncPosIntegratedController>(skidSteerMotors.right,
                                                     gearset,
                                                     toUnderlyingType(gearset.internalGearset),
                                                     controllerTimeUtilFactory.create(),
                                                     controllerLogger),
      gearset,
      scales,
      controllerLogger);
    return out;
  }
}

std::shared_ptr<SkidSteerModel> ChassisControllerBuilder::makeSkidSteerModel() {
<<<<<<< HEAD
  if (middleSensor == nullptr) {
    return std::make_shared<SkidSteerModel>(skidSteerMotors.left,
                                            skidSteerMotors.right,
                                            leftSensor,
                                            rightSensor,
                                            maxVelocity,
                                            maxVoltage);

  } else {
=======
  if (middleSensor != nullptr) {
>>>>>>> 474dc5d9
    return std::make_shared<ThreeEncoderSkidSteerModel>(skidSteerMotors.left,
                                                        skidSteerMotors.right,
                                                        leftSensor,
                                                        middleSensor,
                                                        rightSensor,
                                                        maxVelocity,
                                                        maxVoltage);
<<<<<<< HEAD
=======
  } else {
    return std::make_shared<SkidSteerModel>(skidSteerMotors.left,
                                            skidSteerMotors.right,
                                            leftSensor,
                                            rightSensor,
                                            maxVelocity,
                                            maxVoltage);
>>>>>>> 474dc5d9
  }
}

std::shared_ptr<XDriveModel> ChassisControllerBuilder::makeXDriveModel() {
  return std::make_shared<XDriveModel>(xDriveMotors.topLeft,
                                       xDriveMotors.topRight,
                                       xDriveMotors.bottomRight,
                                       xDriveMotors.bottomLeft,
                                       leftSensor,
                                       rightSensor,
                                       maxVelocity,
                                       maxVoltage);
}
} // namespace okapi<|MERGE_RESOLUTION|>--- conflicted
+++ resolved
@@ -6,11 +6,8 @@
  * file, You can obtain one at http://mozilla.org/MPL/2.0/.
  */
 #include "okapi/impl/chassis/controller/chassisControllerBuilder.hpp"
-<<<<<<< HEAD
 #include "okapi/api/odometry/threeEncoderOdometry.hpp"
-=======
 #include "okapi/api/chassis/model/threeEncoderSkidSteerModel.hpp"
->>>>>>> 474dc5d9
 #include <stdexcept>
 
 namespace okapi {
@@ -117,14 +114,16 @@
   return *this;
 }
 
-<<<<<<< HEAD
 ChassisControllerBuilder &ChassisControllerBuilder::withMiddleEncoder(const ADIEncoder &imiddle) {
   return withMiddleEncoder(std::make_shared<ADIEncoder>(imiddle));
 }
 
 ChassisControllerBuilder &ChassisControllerBuilder::withMiddleEncoder(
   const std::shared_ptr<ContinuousRotarySensor> &imiddle) {
-=======
+  middleSensor = imiddle;
+  return *this;
+}
+
 ChassisControllerBuilder &ChassisControllerBuilder::withSensors(
   const std::shared_ptr<okapi::ContinuousRotarySensor> &ileft,
   const std::shared_ptr<okapi::ContinuousRotarySensor> &iright,
@@ -132,7 +131,6 @@
   sensorsSetByUser = true;
   leftSensor = ileft;
   rightSensor = iright;
->>>>>>> 474dc5d9
   middleSensor = imiddle;
   return *this;
 }
@@ -429,19 +427,7 @@
 }
 
 std::shared_ptr<SkidSteerModel> ChassisControllerBuilder::makeSkidSteerModel() {
-<<<<<<< HEAD
-  if (middleSensor == nullptr) {
-    return std::make_shared<SkidSteerModel>(skidSteerMotors.left,
-                                            skidSteerMotors.right,
-                                            leftSensor,
-                                            rightSensor,
-                                            maxVelocity,
-                                            maxVoltage);
-
-  } else {
-=======
   if (middleSensor != nullptr) {
->>>>>>> 474dc5d9
     return std::make_shared<ThreeEncoderSkidSteerModel>(skidSteerMotors.left,
                                                         skidSteerMotors.right,
                                                         leftSensor,
@@ -449,8 +435,6 @@
                                                         rightSensor,
                                                         maxVelocity,
                                                         maxVoltage);
-<<<<<<< HEAD
-=======
   } else {
     return std::make_shared<SkidSteerModel>(skidSteerMotors.left,
                                             skidSteerMotors.right,
@@ -458,7 +442,6 @@
                                             rightSensor,
                                             maxVelocity,
                                             maxVoltage);
->>>>>>> 474dc5d9
   }
 }
 
