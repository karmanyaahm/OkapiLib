--- conflicted
+++ resolved
@@ -168,12 +168,6 @@
   return *this;
 }
 
-<<<<<<< HEAD
-ChassisControllerBuilder &ChassisControllerBuilder::withTimeUtil(const TimeUtil &itimeUtil) {
-  timeUtil = itimeUtil;
-  return *this;
-}
-
 ChassisControllerBuilder &ChassisControllerBuilder::withOdometry(const QLength &imoveThreshold,
                                                                  const QAngle &iturnThreshold,
                                                                  const QSpeed &iwheelVelDelta) {
@@ -201,8 +195,6 @@
   return *this;
 }
 
-=======
->>>>>>> c9c02477
 ChassisControllerBuilder &
 ChassisControllerBuilder::withGearset(const AbstractMotor::GearsetRatioPair &igearset) {
   gearsetSetByUser = true;
@@ -431,13 +423,8 @@
 
 std::shared_ptr<ChassisControllerIntegrated> ChassisControllerBuilder::buildCCI() {
   if (isSkidSteer) {
-<<<<<<< HEAD
-    return std::make_shared<ChassisControllerIntegrated>(
-      TimeUtilFactory::create(),
-=======
-    auto out = std::make_shared<ChassisControllerIntegrated>(
+    return out = std::make_shared<ChassisControllerIntegrated>(
       chassisControllerTimeUtilFactory.create(),
->>>>>>> c9c02477
       makeSkidSteerModel(),
       std::make_unique<AsyncPosIntegratedController>(skidSteerMotors.left,
                                                      gearset,
@@ -453,13 +440,8 @@
       scales,
       controllerLogger);
   } else {
-<<<<<<< HEAD
-    return std::make_shared<ChassisControllerIntegrated>(
-      TimeUtilFactory::create(),
-=======
-    auto out = std::make_shared<ChassisControllerIntegrated>(
+    return out = std::make_shared<ChassisControllerIntegrated>(
       chassisControllerTimeUtilFactory.create(),
->>>>>>> c9c02477
       makeXDriveModel(),
       std::make_unique<AsyncPosIntegratedController>(skidSteerMotors.left,
                                                      gearset,
