--- conflicted
+++ resolved
@@ -14,15 +14,9 @@
 
 namespace okapi {
 VelMathArgs::VelMathArgs(const double iticksPerRev)
-<<<<<<< HEAD
-  : ticksPerRev(iticksPerRev),
-    filter(std::make_shared<ComposableFilter>(std::initializer_list<std::shared_ptr<Filter>>(
-      {std::make_shared<MedianFilter<5>>(), std::make_shared<AverageFilter<5>>()}))) {
-=======
   : VelMathArgs(iticksPerRev,
                 std::make_shared<ComposableFilter>(std::initializer_list<std::shared_ptr<Filter>>(
                   {std::make_shared<MedianFilter<3>>(), std::make_shared<AverageFilter<5>>()}))) {
->>>>>>> f1f59385
 }
 
 VelMathArgs::VelMathArgs(const double iticksPerRev, std::shared_ptr<Filter> ifilter)
