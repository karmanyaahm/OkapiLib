--- conflicted
+++ resolved
@@ -74,17 +74,10 @@
                      static_cast<int>(points.size()),
                      FIT_HERMITE_CUBIC,
                      PATHFINDER_SAMPLES_FAST,
-<<<<<<< HEAD
-                     0.001,
-                     limits.maxVel,
-                     limits.maxAccel,
-                     limits.maxJerk,
-=======
                      0.010,
                      ilimits.maxVel,
                      ilimits.maxAccel,
                      ilimits.maxJerk,
->>>>>>> 81820466
                      &candidate);
 
   const int length = candidate.length;
@@ -260,39 +253,25 @@
 
   if (followMirrored) {
     for (int i = 0; i < path.length && !isDisabled(); ++i) {
-<<<<<<< HEAD
-=======
       const auto segDT = path.left[i].dt * second;
->>>>>>> 81820466
       const auto leftRPM = convertLinearToRotational(path.left[i].velocity * mps).convert(rpm);
       const auto rightRPM = convertLinearToRotational(path.right[i].velocity * mps).convert(rpm);
 
       model->left(rightRPM / toUnderlyingType(pair.internalGearset) * reversed);
       model->right(leftRPM / toUnderlyingType(pair.internalGearset) * reversed);
 
-<<<<<<< HEAD
-      rate->delayUntil(1_ms);
-    }
-  } else {
-    for (int i = 0; i < path.length && !isDisabled(); ++i) {
-=======
       rate->delayUntil(segDT);
     }
   } else {
     for (int i = 0; i < path.length && !isDisabled(); ++i) {
       const auto segDT = path.left[i].dt * second;
->>>>>>> 81820466
       const auto leftRPM = convertLinearToRotational(path.left[i].velocity * mps).convert(rpm);
       const auto rightRPM = convertLinearToRotational(path.right[i].velocity * mps).convert(rpm);
 
       model->left(leftRPM / toUnderlyingType(pair.internalGearset) * reversed);
       model->right(rightRPM / toUnderlyingType(pair.internalGearset) * reversed);
 
-<<<<<<< HEAD
-      rate->delayUntil(1_ms);
-=======
       rate->delayUntil(segDT);
->>>>>>> 81820466
     }
   }
 }
@@ -319,12 +298,6 @@
 }
 
 void AsyncMotionProfileController::moveTo(std::initializer_list<Point> iwaypoints,
-<<<<<<< HEAD
-                                          const bool ibackwards,
-                                          const bool imirrored) {
-  std::string name = reinterpret_cast<const char *>(this); // hmmmm...
-  generatePath(iwaypoints, name);
-=======
                                           bool ibackwards,
                                           bool imirrored) {
   moveTo(iwaypoints, limits, ibackwards, imirrored);
@@ -336,7 +309,6 @@
                                           const bool imirrored) {
   std::string name = reinterpret_cast<const char *>(this); // hmmmm...
   generatePath(iwaypoints, name, ilimits);
->>>>>>> 81820466
   setTarget(name, ibackwards, imirrored);
   waitUntilSettled();
   removePath(name);
@@ -385,8 +357,6 @@
 void AsyncMotionProfileController::startThread() {
   if (!task) {
     task = new CrossplatformThread(trampoline, this, "AsyncMotionProfileController");
-<<<<<<< HEAD
-=======
   }
 }
 
@@ -513,7 +483,6 @@
   // Add trailing slash if there isn't one
   if (path.back() != '/') {
     path.append("/");
->>>>>>> 81820466
   }
   std::string filenameCopy(filename);
   // Remove restricted characters from filename
@@ -528,8 +497,4 @@
 
   return path;
 }
-
-CrossplatformThread *AsyncMotionProfileController::getThread() const {
-  return task;
-}
 } // namespace okapi