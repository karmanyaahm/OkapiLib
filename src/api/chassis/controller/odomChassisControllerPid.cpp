--- conflicted
+++ resolved
@@ -45,15 +45,9 @@
     angle += 180_deg;
   }
 
-<<<<<<< HEAD
-  logger->info("OdomChassisControllerPID: Computed length of " +
-               std::to_string(length.convert(meter)) + " meters and angle of " +
-               std::to_string(angle.convert(degree)) + " degrees");
-=======
   LOG_INFO("OdomChassisControllerPID: Computed length of " +
-           std::to_string(daa.length.convert(meter)) + " meters and angle of " +
-           std::to_string(daa.theta.convert(degree)) + " degrees");
->>>>>>> 72cee9f2
+           std::to_string(length.convert(meter)) + " meters and angle of " +
+           std::to_string(angle.convert(degree)) + " degrees");
 
   if (angle.abs() > turnThreshold) {
     ChassisControllerPID::turnAngle(angle);
