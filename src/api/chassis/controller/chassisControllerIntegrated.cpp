--- conflicted
+++ resolved
@@ -57,11 +57,7 @@
 
   const double newTarget = itarget.convert(meter) * scales.straight * gearsetRatioPair.ratio;
 
-<<<<<<< HEAD
-  LOG_INFO("ChassisControllerIntegrated: moving " + std::to_string(newTarget) + " motor degrees");
-=======
   LOG_INFO("ChassisControllerIntegrated: moving " + std::to_string(newTarget) + " motor ticks");
->>>>>>> 81820466
 
   const auto enc = model->getSensorVals();
   leftController->setTarget(newTarget + enc[0]);
@@ -95,11 +91,7 @@
   const double newTarget =
     idegTarget.convert(degree) * scales.turn * gearsetRatioPair.ratio * boolToSign(normalTurns);
 
-<<<<<<< HEAD
-  LOG_INFO("ChassisControllerIntegrated: turning " + std::to_string(newTarget) + " motor degrees");
-=======
   LOG_INFO("ChassisControllerIntegrated: turning " + std::to_string(newTarget) + " motor ticks");
->>>>>>> 81820466
 
   const auto enc = model->getSensorVals();
   leftController->setTarget(newTarget + enc[0]);
