--- conflicted
+++ resolved
@@ -13,23 +13,19 @@
   const AsyncPosIntegratedControllerArgs &ileftControllerArgs,
   const AsyncPosIntegratedControllerArgs &irightControllerArgs,
   AbstractMotor::GearsetRatioPair igearset, const ChassisScales &iscales)
-<<<<<<< HEAD
-  : ChassisController(imodel),
-=======
   : ChassisControllerIntegrated(
-      itimeUtil, std::move(imodel),
+      itimeUtil, imodel,
       std::make_unique<AsyncPosIntegratedController>(ileftControllerArgs, itimeUtil),
       std::make_unique<AsyncPosIntegratedController>(irightControllerArgs, itimeUtil), igearset,
       iscales) {
 }
 
 ChassisControllerIntegrated::ChassisControllerIntegrated(
-  const TimeUtil &itimeUtil, std::unique_ptr<ChassisModel> imodel,
+  const TimeUtil &itimeUtil, std::shared_ptr<ChassisModel> imodel,
   std::unique_ptr<AsyncPosIntegratedController> ileftController,
   std::unique_ptr<AsyncPosIntegratedController> irightController,
   AbstractMotor::GearsetRatioPair igearset, const ChassisScales &iscales)
-  : ChassisController(std::move(imodel)),
->>>>>>> 57f1187d
+  : ChassisController(imodel),
     rate(std::move(itimeUtil.getRate())),
     leftController(std::move(ileftController)),
     rightController(std::move(irightController)),
