/**
 * @author Ryan Benasutti, WPI
 *
 * This Source Code Form is subject to the terms of the Mozilla Public
 * License, v. 2.0. If a copy of the MPL was not distributed with this
 * file, You can obtain one at http://mozilla.org/MPL/2.0/.
 */
#include "okapi/api/chassis/controller/chassisControllerPid.hpp"
#include <cmath>

namespace okapi {
ChassisControllerPID::ChassisControllerPID(const TimeUtil &itimeUtil,
                                           std::shared_ptr<ChassisModel> imodel,
                                           const IterativePosPIDControllerArgs &idistanceArgs,
                                           const IterativePosPIDControllerArgs &iangleArgs,
                                           const AbstractMotor::GearsetRatioPair igearset,
                                           const ChassisScales &iscales)
<<<<<<< HEAD
  : ChassisController(imodel),
=======
  : ChassisControllerPID(itimeUtil, std::move(imodel),
                         std::make_unique<IterativePosPIDController>(idistanceArgs, itimeUtil),
                         std::make_unique<IterativePosPIDController>(iangleArgs, itimeUtil),
                         igearset, iscales) {
}

ChassisControllerPID::ChassisControllerPID(
  const TimeUtil &itimeUtil, std::unique_ptr<ChassisModel> imodel,
  std::unique_ptr<IterativePosPIDController> idistanceController,
  std::unique_ptr<IterativePosPIDController> iangleController,
  const AbstractMotor::GearsetRatioPair igearset, const ChassisScales &iscales)
  : ChassisController(std::move(imodel)),
>>>>>>> 57f1187d
    rate(std::move(itimeUtil.getRate())),
    distancePid(std::move(idistanceController)),
    anglePid(std::move(iangleController)),
    gearRatio(igearset.ratio),
    straightScale(iscales.straight),
    turnScale(iscales.turn) {
  if (igearset.ratio == 0) {
    throw std::invalid_argument("ChassisControllerPID: The gear ratio cannot be zero! Check if you "
                                "are using integer division.");
  }

  setGearing(igearset.internalGearset);
  setEncoderUnits(AbstractMotor::encoderUnits::degrees);
}

void ChassisControllerPID::moveDistance(const QLength itarget) {
  distancePid->reset();
  anglePid->reset();
  distancePid->flipDisable(false);
  anglePid->flipDisable(false);

  const double newTarget = itarget.convert(meter) * straightScale * gearRatio;
  distancePid->setTarget(newTarget);
  anglePid->setTarget(newTarget);

  const auto encStartVals = model->getSensorVals();
  std::valarray<std::int32_t> encVals;
  double distanceElapsed = 0, angleChange = 0;

  while (!distancePid->isSettled() && !anglePid->isSettled()) {
    encVals = model->getSensorVals() - encStartVals;
    distanceElapsed = static_cast<double>((encVals[0] + encVals[1])) / 2.0;
    angleChange = static_cast<double>(encVals[1] - encVals[0]);
    model->driveVector(distancePid->step(distanceElapsed), anglePid->step(angleChange));
    rate->delayUntil(10_ms);
  }

  distancePid->flipDisable(true);
  anglePid->flipDisable(true);
  model->stop();
}

void ChassisControllerPID::moveDistance(const double itarget) {
  // Divide by straightScale so the final result turns back into motor degrees
  moveDistance((itarget / straightScale) * meter);
}

void ChassisControllerPID::turnAngle(const QAngle idegTarget) {
  anglePid->reset();
  anglePid->flipDisable(false);

  const double newTarget = idegTarget.convert(degree) * turnScale * gearRatio;
  anglePid->setTarget(newTarget);

  const auto encStartVals = model->getSensorVals();
  std::valarray<std::int32_t> encVals;
  double angleChange = 0;

  while (!anglePid->isSettled()) {
    encVals = model->getSensorVals() - encStartVals;
    angleChange = static_cast<double>(encVals[1] - encVals[0]);
    model->rotate(anglePid->step(angleChange));
    rate->delayUntil(10_ms);
  }

  anglePid->flipDisable(true);
  model->stop();
}

void ChassisControllerPID::turnAngle(const double idegTarget) {
  // Divide by turnScale so the final result turns back into motor degrees
  turnAngle((idegTarget / turnScale) * degree);
}
} // namespace okapi<|MERGE_RESOLUTION|>--- conflicted
+++ resolved
@@ -15,22 +15,18 @@
                                            const IterativePosPIDControllerArgs &iangleArgs,
                                            const AbstractMotor::GearsetRatioPair igearset,
                                            const ChassisScales &iscales)
-<<<<<<< HEAD
-  : ChassisController(imodel),
-=======
-  : ChassisControllerPID(itimeUtil, std::move(imodel),
+  : ChassisControllerPID(itimeUtil, imodel,
                          std::make_unique<IterativePosPIDController>(idistanceArgs, itimeUtil),
                          std::make_unique<IterativePosPIDController>(iangleArgs, itimeUtil),
                          igearset, iscales) {
 }
 
 ChassisControllerPID::ChassisControllerPID(
-  const TimeUtil &itimeUtil, std::unique_ptr<ChassisModel> imodel,
+  const TimeUtil &itimeUtil, std::shared_ptr<ChassisModel> imodel,
   std::unique_ptr<IterativePosPIDController> idistanceController,
   std::unique_ptr<IterativePosPIDController> iangleController,
   const AbstractMotor::GearsetRatioPair igearset, const ChassisScales &iscales)
   : ChassisController(std::move(imodel)),
->>>>>>> 57f1187d
     rate(std::move(itimeUtil.getRate())),
     distancePid(std::move(idistanceController)),
     anglePid(std::move(iangleController)),
